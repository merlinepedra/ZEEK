--- conflicted
+++ resolved
@@ -73,17 +73,12 @@
 		## reference to the actual connection will be deleted after applying
 		## the notice policy.
 		iconn:          icmp_conn      &optional;
-<<<<<<< HEAD
-		
-		## The type of the notice.
-=======
 
 		## The transport protocol. Filled automatically when either conn, iconn
 		## or p is specified.
 		proto:          transport_proto &log &optional;
 
-		## The :bro:enum:`Notice::Type` of the notice.
->>>>>>> e83df948
+		## The type of the notice.
 		note:           Type           &log;
 		## The human readable message for the notice.
 		msg:            string         &log &optional;
