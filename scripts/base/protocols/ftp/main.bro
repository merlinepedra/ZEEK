##! The logging this script does is primarily focused on logging FTP commands
##! along with metadata.  For example, if files are transferred, the argument
##! will take on the full path that the client is at along with the requested 
##! file name.

@load ./utils-commands
@load base/utils/paths
@load base/utils/numbers
@load base/utils/addrs

module FTP;

export {
	## The FTP protocol logging stream identifier.
	redef enum Log::ID += { LOG };
	
	## List of commands that should have their command/response pairs logged.
	const logged_commands = {
		"APPE", "DELE", "RETR", "STOR", "STOU", "ACCT", "PORT", "PASV", "EPRT",
		"EPSV"
	} &redef;
	
	## This setting changes if passwords used in FTP sessions are captured or not.
	const default_capture_password = F &redef;
	
	## User IDs that can be considered "anonymous".
	const guest_ids = { "anonymous", "ftp", "ftpuser", "guest" } &redef;

	## The expected endpoints of an FTP data channel.
	type ExpectedDataChannel: record {
		## Whether PASV mode is toggled for control channel.
		passive: bool &log;
		## The host that will be initiating the data connection.
		orig_h: addr &log;
		## The host that will be accepting the data connection.
		resp_h: addr &log;
		## The port at which the acceptor is listening for the data connection.
		resp_p: port &log;
	};
	
	type Info: record {
		## Time when the command was sent.
		ts:               time        &log;
		## Unique ID for the connection.
		uid:              string      &log;
		## The connection's 4-tuple of endpoint addresses/ports.
		id:               conn_id     &log;
		## User name for the current FTP session.
		user:             string      &log &default="<unknown>";
		## Password for the current FTP session if captured.
		password:         string      &log &optional;
		## Command given by the client.
		command:          string      &log &optional;
		## Argument for the command if one is given.
		arg:              string      &log &optional;
		
		## Libmagic "sniffed" file type if the command indicates a file transfer.
		mime_type:        string      &log &optional;
		## Size of the file if the command indicates a file transfer.
		file_size:        count       &log &optional;
		
		## Reply code from the server in response to the command.
		reply_code:       count       &log &optional;
		## Reply message from the server in response to the command.
		reply_msg:        string      &log &optional;
		## Arbitrary tags that may indicate a particular attribute of this command.
		tags:             set[string] &log;

		## Expected FTP data channel.
		data_channel:     ExpectedDataChannel &log &optional;

		## Current working directory that this session is in.  By making
		## the default value '.', we can indicate that unless something
		## more concrete is discovered that the existing but unknown
		## directory is ok to use.
		cwd:                string  &default=".";
		
		## Command that is currently waiting for a response.
		cmdarg:             CmdArg  &optional;
		## Queue for commands that have been sent but not yet responded to 
		## are tracked here.
		pending_commands:   PendingCmds;
		
		## Indicates if the session is in active or passive mode.
		passive:            bool &default=F;
		
		## Determines if the password will be captured for this request.
		capture_password:   bool &default=default_capture_password;
	};

	## This record is to hold a parsed FTP reply code.  For example, for the 
	## 201 status code, the digits would be parsed as: x->2, y->0, z=>1.
	type ReplyCode: record {
		x: count;
		y: count;
		z: count;
	};
	
	## Parse FTP reply codes into the three constituent single digit values.
	global parse_ftp_reply_code: function(code: count): ReplyCode;
	
	## Event that can be handled to access the :bro:type:`FTP::Info`
	## record as it is sent on to the logging framework.
	global log_ftp: event(rec: Info);
}

# Add the state tracking information variable to the connection record
redef record connection += {
	ftp: Info &optional;
	ftp_data_reuse: bool &default=F;
};

# Configure DPD
const ports = { 21/tcp, 2811/tcp } &redef; # 2811/tcp is GridFTP.
redef capture_filters += { ["ftp"] = "port 21 and port 2811" };
redef dpd_config += { [ANALYZER_FTP] = [$ports = ports] };

redef likely_server_ports += { 21/tcp, 2811/tcp };

# Establish the variable for tracking expected connections.
global ftp_data_expected: table[addr, port] of Info &read_expire=5mins;

event bro_init() &priority=5
	{
	Log::create_stream(FTP::LOG, [$columns=Info, $ev=log_ftp]);
	}

## A set of commands where the argument can be expected to refer
## to a file or directory.
const file_cmds = {
	"APPE", "CWD", "DELE", "MKD", "RETR", "RMD", "RNFR", "RNTO",
	"STOR", "STOU", "REST", "SIZE", "MDTM",
};

## Commands that either display or change the current working directory along
## with the response codes to indicate a successful command.
const directory_cmds = {
	["CWD",  250],
	["CDUP", 200], # typo in RFC?
	["CDUP", 250], # as found in traces
	["PWD",  257],
	["XPWD", 257],
};

function parse_ftp_reply_code(code: count): ReplyCode
	{
	local a: ReplyCode;

	a$z = code % 10;

	code = code / 10;
	a$y = code % 10;

	code = code / 10;
	a$x = code % 10;

	return a;
	}

function set_ftp_session(c: connection)
	{
	if ( ! c?$ftp )
		{
		local s: Info;
		s$ts=network_time();
		s$uid=c$uid;
		s$id=c$id;
		c$ftp=s;
		
		# Add a shim command so the server can respond with some init response.
		add_pending_cmd(c$ftp$pending_commands, "<init>", "");
		}
	}

function ftp_message(s: Info)
	{
	# If it either has a tag associated with it (something detected)
	# or it's a deliberately logged command.
	if ( |s$tags| > 0 || (s?$cmdarg && s$cmdarg$cmd in logged_commands) )
		{
		if ( s?$password && 
		     ! s$capture_password && 
		     to_lower(s$user) !in guest_ids )
			{
			s$password = "<hidden>";
			}
		
		local arg = s$cmdarg$arg;
		if ( s$cmdarg$cmd in file_cmds )
			{
			local comp_path = build_path_compressed(s$cwd, arg);
			if ( comp_path[0] != "/" )
				comp_path = cat("/", comp_path);

			arg = fmt("ftp://%s%s", addr_to_uri(s$id$resp_h), comp_path);
			}
		
		s$ts=s$cmdarg$ts;
		s$command=s$cmdarg$cmd;
		if ( arg == "" )
			delete s$arg;
		else
			s$arg=arg;

		Log::write(FTP::LOG, s);
		}
	
	# The MIME and file_size fields are specific to file transfer commands 
	# and may not be used in all commands so they need reset to "blank" 
	# values after logging.
	delete s$mime_type;
	delete s$file_size;
	# Same with data channel.
	delete s$data_channel;
	# Tags are cleared everytime too.
	s$tags = set();
	}

function add_expected_data_channel(s: Info, chan: ExpectedDataChannel)
	{
	s$passive = chan$passive;
	s$data_channel = chan;
	ftp_data_expected[chan$resp_h, chan$resp_p] = s;
	expect_connection(chan$orig_h, chan$resp_h, chan$resp_p, ANALYZER_FTP_DATA,
	                  5mins);
	}

event ftp_request(c: connection, command: string, arg: string) &priority=5
	{
	# Write out the previous command when a new command is seen.
	# The downside here is that commands definitely aren't logged until the
	# next command is issued or the control session ends.  In practicality
	# this isn't an issue, but I suppose it could be a delay tactic for
	# attackers.
	if ( c?$ftp && c$ftp?$cmdarg && c$ftp?$reply_code )
		{
		remove_pending_cmd(c$ftp$pending_commands, c$ftp$cmdarg);
		ftp_message(c$ftp);
		}
	
	local id = c$id;
	set_ftp_session(c);
		
	# Queue up the new command and argument
	add_pending_cmd(c$ftp$pending_commands, command, arg);
	
	if ( command == "USER" )
		c$ftp$user = arg;
	
	else if ( command == "PASS" )
		c$ftp$password = arg;
	
	else if ( command == "PORT" || command == "EPRT" )
		{
		local data = (command == "PORT") ?
				parse_ftp_port(arg) : parse_eftp_port(arg);

		if ( data$valid )
			{
			add_expected_data_channel(c$ftp, [$passive=F, $orig_h=id$resp_h,
			                                  $resp_h=data$h, $resp_p=data$p]);
			}
		else
			{
			# TODO: raise a notice?  does anyone care?
			}
		}
	}


event ftp_reply(c: connection, code: count, msg: string, cont_resp: bool) &priority=5
	{
	set_ftp_session(c);
	c$ftp$cmdarg = get_pending_cmd(c$ftp$pending_commands, code, msg);
	c$ftp$reply_code = code;
	c$ftp$reply_msg = msg;

	# TODO: figure out what to do with continued FTP response (not used much)
	if ( cont_resp ) return;
	
	# TODO: do some sort of generic clear text login processing here.
	local response_xyz = parse_ftp_reply_code(code);
	#if ( response_xyz$x == 2 &&  # successful
	#     session$cmdarg$cmd == "PASS" )
	#	do_ftp_login(c, session);

	if ( (code == 150 && c$ftp$cmdarg$cmd == "RETR") ||
	     (code == 213 && c$ftp$cmdarg$cmd == "SIZE") )
		{
		# NOTE: This isn't exactly the right thing to do for SIZE since the size
		#       on a different file could be checked, but the file size will
		#       be overwritten by the server response to the RETR command
		#       if that's given as well which would be more correct.
		c$ftp$file_size = extract_count(msg);
		}
		
	# PASV and EPSV processing
	else if ( (code == 227 || code == 229) &&
	          (c$ftp$cmdarg$cmd == "PASV" || c$ftp$cmdarg$cmd == "EPSV") )
		{
		local data = (code == 227) ? parse_ftp_pasv(msg) : parse_ftp_epsv(msg);
		
		if ( data$valid )
			{
			c$ftp$passive=T;
			
			if ( code == 229 && data$h == [::] )
<<<<<<< HEAD
				data$h = id$resp_h;

			add_expected_data_channel(c$ftp, [$passive=T, $orig_h=id$orig_h,
			                          $resp_h=data$h, $resp_p=data$p]);
=======
				data$h = c$id$resp_h;
			
			ftp_data_expected[data$h, data$p] = c$ftp;
			expect_connection(c$id$orig_h, data$h, data$p, ANALYZER_FILE, 5mins);
>>>>>>> 69c73631
			}
		else
			{
			# TODO: do something if there was a problem parsing the PASV message?
			}
		}

	if ( [c$ftp$cmdarg$cmd, code] in directory_cmds )
		{
		if ( c$ftp$cmdarg$cmd == "CWD" )
			c$ftp$cwd = build_path(c$ftp$cwd, c$ftp$cmdarg$arg);

		else if ( c$ftp$cmdarg$cmd == "CDUP" )
			c$ftp$cwd = cat(c$ftp$cwd, "/..");

		else if ( c$ftp$cmdarg$cmd == "PWD" || c$ftp$cmdarg$cmd == "XPWD" )
			c$ftp$cwd = extract_path(msg);
		}
	
	# In case there are multiple commands queued, go ahead and remove the
	# command here and log because we can't do the normal processing pipeline 
	# to wait for a new command before logging the command/response pair.
	if ( |c$ftp$pending_commands| > 1 )
		{
		remove_pending_cmd(c$ftp$pending_commands, c$ftp$cmdarg);
		ftp_message(c$ftp);
		}
	}

event expected_connection_seen(c: connection, a: count) &priority=10
	{
	local id = c$id;
	if ( [id$resp_h, id$resp_p] in ftp_data_expected )
		add c$service["ftp-data"];
	}

event file_transferred(c: connection, prefix: string, descr: string,
			mime_type: string) &priority=5
	{
	local id = c$id;
	if ( [id$resp_h, id$resp_p] in ftp_data_expected )
		{
		local s = ftp_data_expected[id$resp_h, id$resp_p];
		s$mime_type = split1(mime_type, /;/)[1];
		}
	}

event connection_reused(c: connection) &priority=5
	{
	if ( "ftp-data" in c$service )
		c$ftp_data_reuse = T;
	}
	
event connection_state_remove(c: connection) &priority=-5
	{
	if ( c$ftp_data_reuse ) return;
	delete ftp_data_expected[c$id$resp_h, c$id$resp_p];
	}

# Use state remove event to cover connections terminated by RST.
event connection_state_remove(c: connection) &priority=-5
	{
	if ( ! c?$ftp ) return;

	for ( ca in c$ftp$pending_commands )
		{
		c$ftp$cmdarg = c$ftp$pending_commands[ca];
		ftp_message(c$ftp);
		}
	}<|MERGE_RESOLUTION|>--- conflicted
+++ resolved
@@ -305,17 +305,10 @@
 			c$ftp$passive=T;
 			
 			if ( code == 229 && data$h == [::] )
-<<<<<<< HEAD
-				data$h = id$resp_h;
-
-			add_expected_data_channel(c$ftp, [$passive=T, $orig_h=id$orig_h,
+				data$h = c$id$resp_h;
+
+			add_expected_data_channel(c$ftp, [$passive=T, $orig_h=c$id$orig_h,
 			                          $resp_h=data$h, $resp_p=data$p]);
-=======
-				data$h = c$id$resp_h;
-			
-			ftp_data_expected[data$h, data$p] = c$ftp;
-			expect_connection(c$id$orig_h, data$h, data$p, ANALYZER_FILE, 5mins);
->>>>>>> 69c73631
 			}
 		else
 			{
