@load base/const.bif
@load base/types.bif

# Type declarations

## An ordered array of strings. The entries are indexed by succesive numbers. Note
## that it depends on the usage whether the first index is zero or one.
##
## .. todo:: We need this type definition only for declaring builtin functions via
##    ``bifcl``. We should extend ``bifcl`` to understand composite types directly and
##    then remove this alias.
type string_array: table[count] of string;

## A set of strings.
##
## .. todo:: We need this type definition only for declaring builtin functions via
##    ``bifcl``. We should extend ``bifcl`` to understand composite types directly and
##    then remove this alias.
type string_set: set[string];

## A set of addresses.
##
## .. todo:: We need this type definition only for declaring builtin functions via
##    ``bifcl``. We should extend ``bifcl`` to understand composite types directly and
##    then remove this alias.
type addr_set: set[addr];

## A set of counts.
##
## .. todo:: We need this type definition only for declaring builtin functions via
##    ``bifcl``. We should extend ``bifcl`` to understand composite types directly and
##    then remove this alias.
type count_set: set[count];

## A vector of counts, used by some builtin functions to store a list of indices.
##
## .. todo:: We need this type definition only for declaring builtin functions via
##    ``bifcl``. We should extend ``bifcl`` to understand composite types directly and
##    then remove this alias.
type index_vec: vector of count;

## A vector of strings.
##
## .. todo:: We need this type definition only for declaring builtin functions via
##    ``bifcl``. We should extend ``bifcl`` to understand composite types directly and
##    then remove this alias.
type string_vec: vector of string;

## A table of strings indexed by strings.
##
## .. todo:: We need this type definition only for declaring builtin functions via
##    ``bifcl``. We should extend ``bifcl`` to understand composite types directly and
##    then remove this alias.
type table_string_of_string: table[string] of string;

## A connection's transport-layer protocol. Note that Bro uses the term
## "connection" broadly, using flow semantics for ICMP and UDP.
type transport_proto: enum {
    unknown_transport,	##< An unknown transport-layer protocol.
    tcp,	##< TCP.
    udp,	##< UDP.
    icmp	##< ICMP.
};

## A connection's identifying 4-tuple of endpoints and ports.
##
## .. note:: It's actually a 5-tuple: the transport-layer protocol is stored as
##    part of the port values, `orig_p` and `resp_p`, and can be extracted from them
##    with :bro:id:`get_port_transport_proto`.
type conn_id: record {
	orig_h: addr;	##< The originator's IP address.
	orig_p: port;	##< The originator's port number.
	resp_h: addr;	##< The responder's IP address.
	resp_p: port;	##< The responder's port number.
} &log;

## Specifics about an ICMP conversation. ICMP events typically pass this in
## addition to :bro:type:`conn_id`.
##
## .. bro:see:: icmp_echo_reply icmp_echo_request icmp_redirect icmp_sent
##    icmp_time_exceeded icmp_unreachable
type icmp_conn: record {
	orig_h: addr;	##< The originator's IP address.
	resp_h: addr;	##< The responder's IP address.
	itype: count;	##< The ICMP type of the packet that triggered the instantiation of the record.
	icode: count;	##< The ICMP code of the packet that triggered the instantiation of the record.
	len: count;	##< The length of the ICMP payload of the packet that triggered the instantiation of the record.
};

## Packet context part of an ICMP message. The fields of this record reflect the
## packet that is described by the context.
##
## .. bro:see:: icmp_time_exceeded icmp_unreachable
type icmp_context: record {
	id: conn_id;	##< The packet's 4-tuple.
	len: count;	##< The lenght of the packet's IP header.
	proto: count;	##< The packet's transport-layer protocol.
	frag_offset: count;	##< The packet's fragementation offset.
	## True if the packet's IP header is fully included in the context. If that is not
	## the case, the other fields will all be set to null values.
	bad_hdr_len: bool;
	bad_checksum: bool;	##< True if the packet's IP checksum is not correct.
	MF: bool;	##< True if the packets *more fragements* flag is set.
	DF: bool;	##< True if the packets *don't fragment* flag is set.
};

# A DNS mapping between IP address and hostname resolved by Bro's internal
# resolver.
#
# .. bro:see:: dns_mapping_altered dns_mapping_lost_name dns_mapping_new_name
#    dns_mapping_unverified dns_mapping_valid
type dns_mapping: record {
	## The time when the mapping was created, which corresponds to the when the DNS
	## query was sent out.
	creation_time: time;
	## If the mapping is the result of a name lookup, the queried host name; otherwise
	## empty.
	req_host: string;
	## If the mapping is the result of a pointer lookup, the queried address; otherwise
	## null.
	req_addr: addr;
	## True if the lookup returned success. Only then, the result ields are valid.
	valid: bool;
	## If the mapping is the result of a pointer lookup, the resolved hostname;
	## otherwise empty.
	hostname: string;
	## If the mapping is the result of an address lookup, the resolved address(es);
	## otherwise empty.
	addrs: addr_set;
};

## A parsed host/port combination describing server endpoint for an upcoming
## data transfert.
##
## .. bro:see:: fmt_ftp_port parse_eftp_port parse_ftp_epsv parse_ftp_pasv
##    parse_ftp_port
type ftp_port: record {
	h: addr;	##< The host's address.
	p: port;	##< The host's port.
	valid: bool;	##< True if format was right. Only then, *h* and *p* are valid.
};

## Statistics about what a TCP endpoint sent.
##
## .. bro:see:: conn_stats
type endpoint_stats: record {
	num_pkts: count;	##< Number of packets.
	num_rxmit: count;	##< Number of retransmission.
	num_rxmit_bytes: count;	##< Number of retransmitted bytes.
	num_in_order: count;	##< Number of in-order packets.
	num_OO: count;	##< Number out-of-order packets.
	num_repl: count;	##< Number of replicated packets (last packet was sent again).
	## Endian type used by the endpoint, if it it could be determined from the sequence
	## numbers used. This is one of :bro:see:`ENDIAN_UNKNOWN`, :bro:see:`ENDIAN_BIG`,
	## :bro:see:`ENDIAN_LITTLE`, and :bro:see:`ENDIAN_CONFUSED`.
	endian_type: count;
};

## A unique analyzer instance ID. Each time instantiates a protocol analyzers
## for a connection, it assigns it a unique ID that can be used to reference
## that instance.
##
## .. bro:see:: analyzer_name disable_analyzer protocol_confirmation
##    protocol_violation
##
## .. todo::While we declare an alias for the type here, the events/functions still
##    use ``count``. That should be changed.
type AnalyzerID: count;

## Statistics about an endpoint.
##
## todo::Where is this used?
type endpoint: record {
	size: count;	##< Logical size of data sent (for TCP: derived from sequence numbers).
	## Endpoint state. For TCP connection, one of the constants:
	## :bro:see:`TCP_INACTIVE` :bro:see:`TCP_SYN_SENT` :bro:see:`TCP_SYN_ACK_SENT`
	## :bro:see:`TCP_PARTIAL` :bro:see:`TCP_ESTABLISHED` :bro:see:`TCP_CLOSED`
	## :bro:see:`TCP_RESET`. For UDP, one of :bro:see:`UDP_ACTIVE` and
	## :bro:see:`UDP_INACTIVE`.
	state: count;
	## Number of packets sent. Only set if :bro:id:`use_conn_size_analyzer` is true.
	num_pkts: count &optional;
	## Number of IP-level bytes sent. Only set if :bro:id:`use_conn_size_analyzer` is
	## true.
	num_bytes_ip: count &optional;
};

# A connection. This is Bro's basic connection type describing IP- and
# transport-layer information about the conversation. Note that Bro uses a
# liberal interpreation of "connection" and associates instances of this type
# also with UDP and ICMP flows.
type connection: record {
	id: conn_id;	##< The connection's identifying 4-tuple.
	orig: endpoint;	##< Statistics about originator side.
	resp: endpoint;	##< Statistics about responder side.
	start_time: time;	##< The timestamp of the connection's first packet.
	## The duration of the conversation. Roughly speaking, this is the interval between
	## first and last data packet (low-level TCP details may adjust it somewhat in
	## ambigious cases).
	duration: interval;
	## The set of services the connection is using as determined by Bro's dynamic
	## protocol detection. Each entry is the label of an analyzer that confirmed that
	## it could parse the connection payload.  While typically, there will be at
	## most one entry for each connection, in principle it is possible that more than
	## one protocol analyzer is able to parse the same data. If so, all will
	## be recorded. Also note that the recorced services are independent of any
	## transport-level protocols.
        service: set[string];
	addl: string;	##< Deprecated.
	hot: count;	##< Deprecated.
	history: string;	##< State history of TCP connections. See *history* in :bro:see:`Conn::Info`.
	## A globally unique connection identifier. For each connection, Bro creates an ID
	## that is very likely unique across independent Bro runs. These IDs can thus be
	## used to tag and locate information  associated with that connection.
	uid: string;
};

## Fields of a SYN packet.
##
## .. bro:see:: connection_SYN_packet
type SYN_packet: record {
	is_orig: bool;	##< True if the packet was sent the connection's originator.
	DF: bool;	##< True if the *don't fragment* is set in the IP header.
	ttl: count;	##< The IP header's time-to-live.
	size: count;	##< The size of the packet's payload as specified in the IP header.
	win_size: count;	##< The window size from the TCP header.
	win_scale: int;	##< The window scale option if present, or -1 if not.
	MSS: count;	##< The maximum segement size if present, or 0 if not.
	SACK_OK: bool;	##< True if the *SACK* option is present.
};

## Packet capture statistics.  All counts are cumulative.
##
## .. bro:see:: net_stats
type NetStats: record {
	pkts_recvd:   count &default=0;	##< Packets received by Bro.
	pkts_dropped: count &default=0;	##< Packets reported dropped by the system.
	## Packets seen on the link. Note that this may differ
	## from *pkts_recvd* because of a potential capture_filter. See
	## :doc:`/scripts/base/frameworks/packet-filter/main`. Depending on the packet
	## capture system, this value may not be available and will then be always set to
	## zero.
	pkts_link:    count &default=0;
};

## Statistics about Bro's resource consumption.
##
## .. bro:see:: resource_usage
##
## .. note:: All process-level values refer to Bro's main process only, not to
##    the child process it spawns for doing communication.
type bro_resources: record {
	version: string;	##< Bro version string.
	debug: bool;	##< True if compiled with --enable-debug.
	start_time: time;	##< Start time of process.
	real_time: interval;	##< Elapsed real time since Bro started running.
	user_time: interval;	##< User CPU seconds.
	system_time: interval;	##< System CPU seconds.
	mem: count;		##< Maximum memory consumed, in KB.
	minor_faults: count;	##< Page faults not requiring actual I/O.
	major_faults: count;	##< Page faults requiring actual I/O.
	num_swap: count;	##< Times swapped out.
	blocking_input: count;	##< Blocking input operations.
	blocking_output: count;	##< Blocking output operations.
	num_context: count;	##< Number of involuntary context switches.

	num_TCP_conns: count;	##< Current number of TCP connections in memory.
	num_UDP_conns: count;	##< Current number of UDP flows in memory.
	num_ICMP_conns: count;	##< Current number of ICMP flows in memory.
	num_fragments: count;	##< Current number of fragments pending reassembly.
	num_packets: count;	##< Total number packets processed to date.
	num_timers: count;	##< Current number of pending timers.
	num_events_queued: count;	##< Total number of events queued so far.
	num_events_dispatched: count;	##< Total number of events dispatched so far.

	max_TCP_conns: count;	##< Maximum number of concurrent TCP connections so far.
	max_UDP_conns: count;	##< Maximum number of concurrent UDP connections so far.
	max_ICMP_conns: count;	##< Maximum number of concurrent ICMP connections so far.
	max_fragments: count;	##< Maximum number of concurrently buffered fragements so far.
	max_timers: count;	##< Maximum number of concurrent timers pending so far.
};

## Summary statistics of all regular expression matchers.
##
## .. bro:see:: get_matcher_stats
type matcher_stats: record {
	matchers: count;	##< Number of distinct RE matchers.
	dfa_states: count;	##< Number of DFA states across all matchers.
	computed: count;	##< Number of computed DFA state transitions.
	mem: count;		##< Number of bytes used by DFA states.
	hits: count;		##< Number of cache hits.
	misses: count;		##< Number of cache misses.
	avg_nfa_states: count;	##< Average number of NFA states across all matchers.
};

## Statistics about number of gaps in TCP connections.
##
## .. bro:see:: gap_report get_gap_summary
type gap_info: record {
	ack_events: count;	##< How many ack events *could* have had gaps.
	ack_bytes: count;	##< How many bytes those covered.
	gap_events: count;	##< How many *did* have gaps.
	gap_bytes: count;	##< How many bytes were missing in the gaps.
};

## Deprecated. 
## 
## .. todo:: Remove. It's still declared internally but doesn't seem  used anywhere
##    else.  
type packet: record {
	conn: connection;
	is_orig: bool;
	seq: count;	##< seq=k => it is the kth *packet* of the connection
	timestamp: time;
};

## Table type used to map variable names to their memory allocation.
##
## .. bro:see:: global_sizes
##
## .. todo:: We need this type definition only for declaring builtin functions via
##    ``bifcl``. We should extend ``bifcl`` to understand composite types directly and
##    then remove this alias.
type var_sizes: table[string] of count;

## Meta-information about a script-level identifier.
##
## .. bro:see:: global_ids id_table
type script_id: record {
	type_name: string;	##< The name of the identifier's type.
	exported: bool;	##< True if the identifier is exported.
	constant: bool;	##< True if the identifier is a constant.
	enum_constant: bool;	##< True if the identifier is an enum value.
	redefinable: bool;	##< True if the identifier is declared with the :bro:attr:`&redef` attribute.
	value: any &optional;	##< The current value of the identifier.
};

## Table type used to map script-level identifiers to meta-information
## describing them.
##
## .. bro:see:: global_ids script_id
##
## .. todo:: We need this type definition only for declaring builtin functions via
##    ``bifcl``. We should extend ``bifcl`` to understand composite types directly and
##    then remove this alias.
type id_table: table[string] of script_id;

## Meta-information about a record-field.
##
## .. bro:see:: record_fields record_field_table
type record_field: record {
	type_name: string;	##< The name of the field's type.
	log: bool;	##< True of the field is declared with :bro:attr:`&log` attribute.
	## The current value of the field in the record instance passed into
	## :bro:see:`record_fields` (if it has one).
	value: any &optional;
	default_val: any &optional;	##< The value of the :bro:attr:`&default` attribute if defined.
};

## Table type used to map record field declarations to meta-information describing
## them.
##
## .. bro:see:: record_fields record_field
##
## .. todo:: We need this type definition only for declaring builtin functions via
##    ``bifcl``. We should extend ``bifcl`` to understand composite types directly and
##    then remove this alias.
type record_field_table: table[string] of record_field;

# todo::Do we still needs these here? Can they move into the packet filter
# framework?
#
# The following two variables are defined here until the core is not
# dependent on the names remaining as they are now.

## Set of BPF capture filters to use for capturing, indexed by a user-definable
## ID (which must be unique). If Bro is *not* configured to examine
## :bro:id:`PacketFilter::all_packets`, all packets matching at least
## one of the filters in this table (and all in :bro:id:`restrict_filters`)
## will be analyzed.
##
## .. bro:see:: PacketFilter PacketFilter::all_packets
##    PacketFilter::unrestricted_filter restrict_filters
global capture_filters: table[string] of string &redef;

## Set of BPF filters to restrict capturing, indexed by a user-definable ID (which
## must be unique). If Bro is *not* configured to examine
## :bro:id:`PacketFilter::all_packets`, only packets matching *all* of the
## filters in this table (and any in :bro:id:`capture_filters`) will be
## analyzed.
##
## .. bro:see:: PacketFilter PacketFilter::all_packets
##    PacketFilter::unrestricted_filter capture_filters
global restrict_filters: table[string] of string &redef;

## Enum type identifying dynamic BPF filters. These are used by
## :bro:see:`precompile_pcap_filter`  and :bro:see:`precompile_pcap_filter`.
type PcapFilterID: enum { None };

## Deprecated.
##
## .. bro:see:: anonymize_addr
type IPAddrAnonymization: enum {
	KEEP_ORIG_ADDR,
	SEQUENTIALLY_NUMBERED,
	RANDOM_MD5,
	PREFIX_PRESERVING_A50,
	PREFIX_PRESERVING_MD5,
};

## Deprecated.
##
## .. bro:see:: anonymize_addr
type IPAddrAnonymizationClass: enum {
	ORIG_ADDR,
	RESP_ADDR,
	OTHER_ADDR,
};

## A locally unique ID identifying a communication peer. The ID is returned by
## :bro:id:`connect`.
##
## .. bro:see:: connect Communication
type peer_id: count;

## A communication peer.
##
## .. bro:see:: complete_handshake disconnect finished_send_state
##    get_event_peer get_local_event_peer remote_capture_filter
##    remote_connection_closed remote_connection_error
##    remote_connection_established remote_connection_handshake_done
##    remote_event_registered remote_log_peer remote_pong
##    request_remote_events request_remote_logs request_remote_sync
##    send_capture_filter send_current_packet send_id send_ping send_state
##    set_accept_state set_compression_level
##
## .. todo::The type's name is to narrow these days, should rename.
type event_peer: record {
	id: peer_id;	##< Locally unique ID of peer (returned by :bro:id:`connect`).
	host: addr;	##< The IP address of the peer.
	## Either the port we connected to at the peer; or our port the peer
	## connected to if the session is remotely initiated.
	p: port;
	is_local: bool;		##< True if this record describes the local process.
	descr: string;		##< The peer's :bro:see:`peer_description`.
	class: string &optional;	##< The self-assigned *class* of the peer. See :bro:see:`Communication::Node`.
};

## Deprecated.
##
## .. bro:see:: rotate_file rotate_file_by_name rotate_interval
type rotate_info: record {
	old_name: string;	##< Original filename.
	new_name: string;	##< File name after rotation.
	open: time;	##< Time when opened.
	close: time;	##< Time when closed.
};

### The following aren't presently used, though they should be.
# # Structures needed for subsequence computations (str_smith_waterman):
# #
# type sw_variant: enum {
#	SW_SINGLE,
#	SW_MULTIPLE,
# };

## Paramerts for the Smith-Waterman algorithm.
##
## .. bro:see:: str_smith_waterman
type sw_params: record {
	## Minimum size of a substring, minimum "granularity".
	min_strlen: count &default = 3;

	## Smith-Waterman flavor to use.
	sw_variant: count &default = 0;
};

## Helper type for return value of Smith-Waterman algorithm.
##
## .. bro:see:: str_smith_waterman sw_substring_vec sw_substring sw_align_vec sw_params
type sw_align: record {
	str: string;	##< String a substring is part of.
	index: count;	##< Offset substring is located.
};

## Helper type for return value of Smith-Waterman algorithm.
##
## .. bro:see:: str_smith_waterman sw_substring_vec sw_substring sw_align sw_params
type sw_align_vec: vector of sw_align;

## Helper type for return value of Smith-Waterman algorithm.
##
## .. bro:see:: str_smith_waterman sw_substring_vec sw_align_vec sw_align sw_params
##
type sw_substring: record {
	str: string;	##< A substring.
	aligns: sw_align_vec;	##< All strings of which it's a substring.
	new: bool;	##< True if start of new alignment.
};

## Return type for Smith-Waterman algorithm.
##
## .. bro:see:: str_smith_waterman sw_substring sw_align_vec sw_align sw_params
##
## .. todo:: We need this type definition only for declaring builtin functions via
##    ``bifcl``. We should extend ``bifcl`` to understand composite types directly and
##    then remove this alias.
type sw_substring_vec: vector of sw_substring;

## Policy-level representation of a packet passed on by libpcap. The data includes
## the complete packet as returned by libpcap, including the link-layer header.
##
## .. bro:see:: dump_packet get_current_packet
type pcap_packet: record {
	ts_sec: count;	##< The non-fractional part of the packet's timestamp (i.e., full seconds since the epoch).
	ts_usec: count;	##< The fractional part of the packet's timestamp.
	caplen: count;	##< The number of bytes captured (<= *len*).
	len: count;	##< The length of the packet in bytes, including <link-level header.
	data: string;	##< The payload of the packet, including link-level header.
};

## GeoIP location information.
##
## .. bro:see:: lookup_location
type geo_location: record {
	country_code: string &optional;	##< The country code.
	region: string &optional;	##< The region.
	city: string &optional;	##< The city.
	latitude: double &optional;	##< Latitude.
	longitude: double &optional;	##< Longitude.
} &log;

## Computed entropy values. The record captures a number of measures that are
## computed in parallel. See `A Pseudorandom Number Sequence Test Program
## <http://www.fourmilab.ch/random>`_ for more information, Bro uses the same
## code.
##
## .. bro:see:: entropy_test_add entropy_test_finish entropy_test_init find_entropy
type entropy_test_result: record {
	entropy: double;	##< Information density.
	chi_square: double;	##< Chi-Square value.
	mean: double;	##< Arithmetic Mean.
	monte_carlo_pi: double;	##< Monte-carlo value for pi.
	serial_correlation: double;	##< Serial correlation coefficient.
};

# Prototypes of Bro built-in functions.
@load base/strings.bif
@load base/bro.bif
@load base/reporter.bif

## Deprecated. This is superseded by the new logging framework.
global log_file_name: function(tag: string): string &redef;

## Deprecated. This is superseded by the new logging framework.
global open_log_file: function(tag: string): file &redef;

## Specifies a directory for Bro store its persistent state. All globals can
## be declared persistent via the :bro:attr:`&persistent` attribute.
const state_dir = ".state" &redef;

## Length of the delays inserted when storing state incrementally. To avoid
## dropping packets when serializing larger volumes of persistent state to
## disk, Bro interleaves the operation with continued packet processing.
const state_write_delay = 0.01 secs &redef;

global done_with_network = F;
event net_done(t: time) { done_with_network = T; }

function log_file_name(tag: string): string
	{
	local suffix = getenv("BRO_LOG_SUFFIX") == "" ? "log" : getenv("BRO_LOG_SUFFIX");
	return fmt("%s.%s", tag, suffix);
	}

function open_log_file(tag: string): file
	{
	return open(log_file_name(tag));
	}

## Internal function.
function add_interface(iold: string, inew: string): string
	{
	if ( iold == "" )
		return inew;
	else
		return fmt("%s %s", iold, inew);
	}

## Network interfaces to listen on. Use ``redef interfaces += "eth0"`` to
## extend.
global interfaces = "" &add_func = add_interface;

## Internal function.
function add_signature_file(sold: string, snew: string): string
	{
	if ( sold == "" )
		return snew;
	else
		return cat(sold, " ", snew);
	}

## Signature files to read. Use ``redef signature_files  += "foo.sig"`` to
## extend. Signature files will be searched relative to ``BRO_PATH``.
global signature_files = "" &add_func = add_signature_file;

## ``p0f`` fingerprint file to use. Will be searched relative to ``BRO_PATH``.
const passive_fingerprint_file = "base/misc/p0f.fp" &redef;

# todo::testing to see if I can remove these without causing problems.
#const ftp = 21/tcp;
#const ssh = 22/tcp;
#const telnet = 23/tcp;
#const smtp = 25/tcp;
#const domain = 53/tcp;	# note, doesn't include UDP version
#const gopher = 70/tcp;
#const finger = 79/tcp;
#const http = 80/tcp;
#const ident = 113/tcp;
#const bgp = 179/tcp;
#const rlogin = 513/tcp;

# TCP values for :bro:see:`endpoint` *state* field.
# todo::these should go into an enum to make them autodoc'able.
const TCP_INACTIVE = 0;	##< Endpoint is still inactive.
const TCP_SYN_SENT = 1;	##< Endpoint has sent SYN.
const TCP_SYN_ACK_SENT = 2;	##< Endpoint has sent SYN/ACK.
const TCP_PARTIAL = 3;	##< Endpoint has sent data but no initial SYN.
const TCP_ESTABLISHED = 4;	##< Endpoint has finished initial handshake regularly.
const TCP_CLOSED = 5;	##< Endpoint has closed connection.
const TCP_RESET = 6;	##< Endpoint has sent RST.

# UDP values for :bro:see:`endpoint` *state* field.
# todo::these should go into an enum to make them autodoc'able.
const UDP_INACTIVE = 0;	##< Endpoint is still inactive.
const UDP_ACTIVE = 1;	##< Endpoint has sent something.

## If true, don't verify checksums.  Useful for running on altered trace
## files, and for saving a few cycles, but at the risk of analyzing invalid
## data. Note that the ``-C`` command-line option overrides the setting of this
## variable.
const ignore_checksums = F &redef;

## If true, instantiate connection state when a partial connection
## (one missing its initial establishment negotiation) is seen.
const partial_connection_ok = T &redef;

## If true, instantiate connection state when a SYN/ACK is seen but not the initial
## SYN (even if :bro:see:`partial_connection_ok`  is false).
const tcp_SYN_ack_ok = T &redef;

## If true, pass any undelivered to the signature engine before flushing the state.
## If a connection state is removed, there may still be some data waiting in the
## reassembler.
const tcp_match_undelivered = T &redef;

## Check up on the result of an initial SYN after this much time.
const tcp_SYN_timeout = 5 secs &redef;

## After a connection has closed, wait this long for further activity
## before checking whether to time out its state.
const tcp_session_timer = 6 secs &redef;

## When checking a closed connection for further activity, consider it
## inactive if there hasn't been any for this long.  Complain if the
## connection is reused before this much time has elapsed.
const tcp_connection_linger = 5 secs &redef;

## Wait this long upon seeing an initial SYN before timing out the
## connection attempt.
const tcp_attempt_delay = 5 secs &redef;

## Upon seeing a normal connection close, flush state after this much time.
const tcp_close_delay = 5 secs &redef;

## Upon seeing a RST, flush state after this much time.
const tcp_reset_delay = 5 secs &redef;

## Generate a :bro:id:`connection_partial_close` event this much time after one half
## of a partial connection closes, assuming there has been no subsequent
## activity.
const tcp_partial_close_delay = 3 secs &redef;

## If a connection belongs to an application that we don't analyze,
## time it out after this interval.  If 0 secs, then don't time it out (but
## :bro:see:`tcp_inactivity_timeout`/:bro:see:`udp_inactivity_timeout`/:bro:see:`icmp_inactivity_timeout`
## still apply).
const non_analyzed_lifetime = 0 secs &redef;

## If a TCP connection is inactive, time it out after this interval. If 0 secs,
## then don't time it out.
##
## .. bro:see:: udp_inactivity_timeout icmp_inactivity_timeout set_inactivity_timeout
const tcp_inactivity_timeout = 5 min &redef;

## If a UDP flow is inactive, time it out after this interval. If 0 secs, then
## don't time it out.
##
## .. bro:see:: tcp_inactivity_timeout icmp_inactivity_timeout set_inactivity_timeout
const udp_inactivity_timeout = 1 min &redef;

## If an ICMP flow is inactive, time it out after this interval. If 0 secs, then
## don't time it out.
##
## .. bro:see:: tcp_inactivity_timeout udp_inactivity_timeout set_inactivity_timeout
const icmp_inactivity_timeout = 1 min &redef;

## Number of FINs/RSTs in a row that constitute a "storm". Storms are reported via
## as ``weird`` via the notice framework, and they must also come within
## intervals of at most :bro:see:`tcp_storm_interarrival_thresh`.
##
## .. bro:see:: tcp_storm_interarrival_thresh
const tcp_storm_thresh = 1000 &redef;

## FINs/RSTs must come with this much time or less between them to be
## considered a "storm".
##
## .. bro:see:: tcp_storm_thresh
const tcp_storm_interarrival_thresh = 1 sec &redef;

## Maximum amount of data that might plausibly be sent in an initial flight (prior
## to receiving any acks).  Used to determine whether we must not be seeing our
## peer's ACKs.  Set to zero to turn off this determination.
##
## .. bro:see:: tcp_max_above_hole_without_any_acks tcp_excessive_data_without_further_acks
const tcp_max_initial_window = 4096;

## If we're not seeing our peer's ACKs, the maximum volume of data above a sequence
## hole that we'll tolerate before assuming that there's been a packet drop and we
## should give up on tracking a connection. If set to zero, then we don't ever give
## up.
##
## .. bro:see:: tcp_max_initial_window tcp_excessive_data_without_further_acks
const tcp_max_above_hole_without_any_acks = 4096;

## If we've seen this much data without any of it being acked, we give up
## on that connection to avoid memory exhaustion due to buffering all that
## stuff.  If set to zero, then we don't ever give up.  Ideally, Bro would
## track the current window on a connection and use it to infer that data
## has in fact gone too far, but for now we just make this quite beefy.
##
## .. bro:see:: tcp_max_initial_window tcp_max_above_hole_without_any_acks
const tcp_excessive_data_without_further_acks = 10 * 1024 * 1024;

## For services without an a handler, these sets define originator-side ports that
## still trigger reassembly.
##
## .. :bro:see:: tcp_reassembler_ports_resp
const tcp_reassembler_ports_orig: set[port] = {} &redef;

## For services without an a handler, these sets define responder-side ports that
## still trigger reassembly.
##
## .. :bro:see:: tcp_reassembler_ports_orig
const tcp_reassembler_ports_resp: set[port] = {} &redef;

## Defines destination TCP ports for which the contents of the originator stream
## should be delivered via :bro:see:`tcp_contents`.
##
## .. bro:see:: tcp_content_delivery_ports_resp tcp_content_deliver_all_orig
##    tcp_content_deliver_all_resp udp_content_delivery_ports_orig
##    udp_content_delivery_ports_resp  udp_content_deliver_all_orig
##    udp_content_deliver_all_resp  tcp_contents
const tcp_content_delivery_ports_orig: table[port] of bool = {} &redef;

## Defines destination TCP ports for which the contents of the responder stream should
## be delivered via :bro:see:`tcp_contents`.
##
## .. bro:see:: tcp_content_delivery_ports_orig tcp_content_deliver_all_orig
##    tcp_content_deliver_all_resp udp_content_delivery_ports_orig
##    udp_content_delivery_ports_resp  udp_content_deliver_all_orig
##    udp_content_deliver_all_resp tcp_contents
const tcp_content_delivery_ports_resp: table[port] of bool = {} &redef;

## If true, all TCP originator-side  traffic is reported via
## :bro:see:`tcp_contents`.
##
## .. bro:see:: tcp_content_delivery_ports_orig tcp_content_delivery_ports_resp
##    tcp_content_deliver_all_resp udp_content_delivery_ports_orig
##    udp_content_delivery_ports_resp  udp_content_deliver_all_orig
##    udp_content_deliver_all_resp tcp_contents
const tcp_content_deliver_all_orig = F &redef;

## If true, all TCP responder-side  traffic is reported via
## :bro:see:`tcp_contents`.
##
## .. bro:see:: tcp_content_delivery_ports_orig
##    tcp_content_delivery_ports_resp
##    tcp_content_deliver_all_orig udp_content_delivery_ports_orig
##    udp_content_delivery_ports_resp  udp_content_deliver_all_orig
##    udp_content_deliver_all_resp tcp_contents
const tcp_content_deliver_all_resp = F &redef;

## Defines UDP destination ports for which the contents of the originator stream
## should be delivered via :bro:see:`udp_contents`.
##
## .. bro:see:: tcp_content_delivery_ports_orig
##    tcp_content_delivery_ports_resp
##    tcp_content_deliver_all_orig tcp_content_deliver_all_resp
##    udp_content_delivery_ports_resp  udp_content_deliver_all_orig
##    udp_content_deliver_all_resp  udp_contents
const udp_content_delivery_ports_orig: table[port] of bool = {} &redef;

## Defines UDP destination ports for which the contents of the originator stream
## should be delivered via :bro:see:`udp_contents`.
##
## .. bro:see:: tcp_content_delivery_ports_orig
##    tcp_content_delivery_ports_resp tcp_content_deliver_all_orig
##    tcp_content_deliver_all_resp udp_content_delivery_ports_orig
##    udp_content_deliver_all_orig udp_content_deliver_all_resp udp_contents
const udp_content_delivery_ports_resp: table[port] of bool = {} &redef;

## If true, all UDP originator-side  traffic is reported via
## :bro:see:`tcp_contents`.
##
## .. bro:see:: tcp_content_delivery_ports_orig
##    tcp_content_delivery_ports_resp tcp_content_deliver_all_resp
##    tcp_content_delivery_ports_orig udp_content_delivery_ports_orig
##    udp_content_delivery_ports_resp  udp_content_deliver_all_resp
##    udp_contents
const udp_content_deliver_all_orig = F &redef;

## If true, all UDP responder-side traffic is reported via
## :bro:see:`tcp_contents`.
##
## .. bro:see:: tcp_content_delivery_ports_orig
##    tcp_content_delivery_ports_resp tcp_content_deliver_all_resp
##    tcp_content_delivery_ports_orig udp_content_delivery_ports_orig
##    udp_content_delivery_ports_resp  udp_content_deliver_all_orig
##    udp_contents
const udp_content_deliver_all_resp = F &redef;

## Check for expired table entries after this amount of time.
##
## .. bro:see:: table_incremental_step table_expire_delay
const table_expire_interval = 10 secs &redef;

## When expiring/serializing table entries, don't work on more than this many table
## at a time.
##
## .. bro:see:: table_expire_interval table_expire_delay
const table_incremental_step = 5000 &redef;

## When expiring table entries, wait this amount of time before checking the next
## chunk of entries.
##
## .. :bro:see:: table_expire_interval table_incremental_step
const table_expire_delay = 0.01 secs &redef;

## Time to wait before timing out a DNS request.
const dns_session_timeout = 10 sec &redef;

## Time to wait before timing out an NTP request.
const ntp_session_timeout = 300 sec &redef;

## Time to wait before timing out an RPC request.
const rpc_timeout = 24 sec &redef;

## How long to hold onto fragments for possible reassembly.  A value of 0.0 means
## "forever", which resists evasion, but can lead to state accrual.
const frag_timeout = 0.0 sec &redef;

## Time window for reordering packets. This is used for dealing with timestamp
## discrepency between multiple packet sources.
##
## .. note:: Setting this can have a major performance impact as now packets need
##    to be potentially copied and buffered.
const packet_sort_window = 0 usecs &redef;

## If positive, indicates the encapsulation header size that should
## be skipped. This either applies to all packets, or if
## :bro:see:`tunnel_port` is set, only to packets on that port.
##
## .. :bro:see:: tunnel_port
const encap_hdr_size = 0 &redef;

## A UDP port that specifies which connections to apply :bro:see:`encap_hdr_size`
## to.
##
## .. :bro:see:: encap_hdr_size
const tunnel_port = 0/udp &redef;

## Whether to use the ``ConnSize`` analyzer to count the number of packets and
## IP-level bytes transfered by each endpoint. If true, these values are returned
## in the connection's :bro:see:`endpoint`  record value.
const use_conn_size_analyzer = T &redef;

# todo::these should go into an enum to make them autodoc'able.
const ENDIAN_UNKNOWN = 0;	##< Endian not yet determined.
const ENDIAN_LITTLE = 1;	##< Little endian.
const ENDIAN_BIG = 2;	##< Big endian.
const ENDIAN_CONFUSED = 3;	##< Tried to determine endian, but failed.

## Deprecated.
function append_addl(c: connection, addl: string)
	{
	if ( c$addl == "" )
		c$addl= addl;

	else if ( addl !in c$addl )
		c$addl = fmt("%s %s", c$addl, addl);
	}

## Deprecated.
function append_addl_marker(c: connection, addl: string, marker: string)
	{
	if ( c$addl == "" )
		c$addl= addl;

	else if ( addl !in c$addl )
		c$addl = fmt("%s%s%s", c$addl, marker, addl);
	}


# Values for :bro:see:`set_contents_file` *direction* argument.
# todo::these should go into an enum to make them autodoc'able
const CONTENTS_NONE = 0;	##< Turn off recording of contents.
const CONTENTS_ORIG = 1;	##< Record originator contents.
const CONTENTS_RESP = 2;	##< Record responder contents.
const CONTENTS_BOTH = 3;	##< Record both originator and responder contents.

# Values for code of ICMP *unreachable* messages. The list is not exhaustive.
# todo::these should go into an enum to make them autodoc'able
#
# .. bro:see:: :bro:see:`icmp_unreachable `
const ICMP_UNREACH_NET = 0;	##< Network unreachable.
const ICMP_UNREACH_HOST = 1;	##< Host unreachable.
const ICMP_UNREACH_PROTOCOL = 2;	##< Protocol unreachable.
const ICMP_UNREACH_PORT = 3;	##< Port unreachable.
const ICMP_UNREACH_NEEDFRAG = 4;	##< Fragement needed.
const ICMP_UNREACH_ADMIN_PROHIB = 13;	##< Adminstratively prohibited.

# Definitions for access to packet headers.  Currently only used for
# discarders.
# todo::these should go into an enum to make them autodoc'able
const IPPROTO_IP = 0;			##< Dummy for IP.
const IPPROTO_ICMP = 1;			##< Control message protocol.
const IPPROTO_IGMP = 2;			##< Group management protocol.
const IPPROTO_IPIP = 4;			##< IP encapsulation in IP.
const IPPROTO_TCP = 6;			##< TCP.
const IPPROTO_UDP = 17;			##< User datagram protocol.
const IPPROTO_RAW = 255;		##< Raw IP packet.

## Values extracted from an IP header.
##
## .. bro:see:: pkt_hdr discarder_check_ip
type ip_hdr: record {
	hl: count;		##< Header length in bytes.
	tos: count;		##< Type of service.
	len: count;		##< Total length.
	id: count;		##< Identification.
	ttl: count;		##< Time to live.
	p: count;		##< Protocol.
	src: addr;		##< Source address.
	dst: addr;		##< Destination address.
};

# TCP flags.
#
# todo::these should go into an enum to make them autodoc'able
const TH_FIN = 1;	##< FIN.
const TH_SYN = 2;	##< SYN.
const TH_RST = 4;	##< RST.
const TH_PUSH = 8;	##< PUSH.
const TH_ACK = 16;	##< ACK.
const TH_URG = 32;	##< URG.
const TH_FLAGS = 63;	##< Mask combining all flags.

## Values extracted from a TCP header.
##
## .. bro:see:: pkt_hdr discarder_check_tcp
type tcp_hdr: record {
	sport: port;		##< source port.
	dport: port;		##< destination port
	seq: count;		##< sequence number
	ack: count;		##< acknowledgement number
	hl: count;		##< header length (in bytes)
	dl: count;		##< data length (xxx: not in original tcphdr!)
	flags: count;		##< flags
	win: count;		##< window
};

## Values extracted from a UDP header.
##
## .. bro:see:: pkt_hdr discarder_check_udp
type udp_hdr: record {
	sport: port;		##< source port
	dport: port;		##< destination port
	ulen: count;		##< udp length
};

## Values extracted from an ICMP header.
##
## .. bro:see:: pkt_hdr discarder_check_icmp
type icmp_hdr: record {
	icmp_type: count;	##< type of message
};

## A packet header, consisting of an IP header and transport-layer header.
##
## .. bro:see:: new_packet
type pkt_hdr: record {
	ip: ip_hdr;	##< The IP header.
	tcp: tcp_hdr &optional;	##< The TCP header if a TCP packet.
	udp: udp_hdr &optional;	##< The UDP header if a UDP packet.
	icmp: icmp_hdr &optional;	##< The ICMP header if an ICMP packet.
};

## Definition of "secondary filters". A secondary filter is a BPF filter given as
## index in this table. For each such filter, the corresponding event is raised for
## all matching packets.
global secondary_filters: table[string] of event(filter: string, pkt: pkt_hdr)
	&redef;

## Maximum length of payload passed to discarder functions.
##
## .. :bro:see:: discarder_check_tcp discarder_check_udp discarder_check_icmp
##    discarder_check_ip
global discarder_maxlen = 128 &redef;

## Function for skipping packets based on their IP header. If defined, this
## function will be called for all IP packets before Bro performs any further
## analysis. If the function signals to discard a packet, no further processing
## will be performed on it.
##
## i: The IP header of the considered packet.
##
## Returns: True if the packet should not be analyzed any further.
##
## .. :bro:see:: discarder_check_tcp discarder_check_udp discarder_check_icmp
##    discarder_maxlen
##
## .. note:: This is very low-level functionality and potentially expensive.
##    Avoid using it.
global discarder_check_ip: function(i: ip_hdr): bool;

## Function for skipping packets based on their TCP header. If defined, this
## function will be called for all TCP packets before Bro performs any further
## analysis. If the function signals to discard a packet, no further processing
## will be performed on it.
##
## i: The IP header of the considered packet.
## t: The TCP header.
## d: Up to :bro:see:`discarder_maxlen` bytes of the TCP payload.
##
## Returns: True if the packet should not be analyzed any further.
##
## .. :bro:see:: discarder_check_ip discarder_check_udp discarder_check_icmp
##    discarder_maxlen
##
## .. note:: This is very low-level functionality and potentially expensive.
##    Avoid using it.
global discarder_check_tcp: function(i: ip_hdr, t: tcp_hdr, d: string): bool;

## Function for skipping packets based on their UDP header. If defined, this
## function will be called for all UDP packets before Bro performs any further
## analysis. If the function signals to discard a packet, no further processing
## will be performed on it.
##
## i: The IP header of the considered packet.
## t: The UDP header.
## d: Up to :bro:see:`discarder_maxlen` bytes of the UDP payload.
##
## Returns: True if the packet should not be analyzed any further.
##
## .. :bro:see:: discarder_check_ip discarder_check_tcp discarder_check_icmp
##    discarder_maxlen
##
## .. note:: This is very low-level functionality and potentially expensive.
##    Avoid using it.
global discarder_check_udp: function(i: ip_hdr, u: udp_hdr, d: string): bool;

## Function for skipping packets based on their ICMP header. If defined, this
## function will be called for all ICMP packets before Bro performs any further
## analysis. If the function signals to discard a packet, no further processing
## will be performed on it.
##
## i: The IP header of the considered packet.
## ih: The ICMP header.
##
## Returns: True if the packet should not be analyzed any further.
##
## .. :bro:see:: discarder_check_ip discarder_check_tcp discarder_check_udp
##    discarder_maxlen
##
## .. note:: This is very low-level functionality and potentially expensive.
##    Avoid using it.
global discarder_check_icmp: function(i: ip_hdr, ih: icmp_hdr): bool;

## Bro's watchdog interval.
const watchdog_interval = 10 sec &redef;

## The maximum number of timers to expire after processing each new
## packet.  The value trades off spreading out the timer expiration load
## with possibly having to hold state longer.  A value of 0 means
## "process all expired timers with each new packet".
const max_timer_expires = 300 &redef;

## With a similar trade-off, this gives the number of remote events
## to process in a batch before interleaving other activity.
const max_remote_events_processed = 10 &redef;

# These need to match the definitions in Login.h.
#
# .. bro:see:: get_login_state
#
# todo::use enum to make them autodoc'able
const LOGIN_STATE_AUTHENTICATE = 0;	# Trying to authenticate.
const LOGIN_STATE_LOGGED_IN = 1;	# Successful authentication.
const LOGIN_STATE_SKIP = 2;	# Skip any further processing.
const LOGIN_STATE_CONFUSED = 3;	# We're confused.

# It would be nice to replace these function definitions with some
# form of parameterized types.

## Returns minimum of two ``double`` values.
##
## a: First value.
## b: Second value.
##
## Returns: The minimum of *a* and *b*.
function min_double(a: double, b: double): double { return a < b ? a : b; }

## Returns maximum of two ``double`` values.
##
## a: First value.
## b: Second value.
##
## Returns: The maximum of *a* and *b*.
function max_double(a: double, b: double): double { return a > b ? a : b; }

## Returns minimum of two ``interval`` values.
##
## a: First value.
## b: Second value.
##
## Returns: The minimum of *a* and *b*.
function min_interval(a: interval, b: interval): interval { return a < b ? a : b; }

## Returns maximum of two ``interval`` values.
##
## a: First value.
## b: Second value.
##
## Returns: The maximum of *a* and *b*.
function max_interval(a: interval, b: interval): interval { return a > b ? a : b; }

## Returns minimum of two ``count`` values.
##
## a: First value.
## b: Second value.
##
## Returns: The minimum of *a* and *b*.
function min_count(a: count, b: count): count { return a < b ? a : b; }

## Returns maximum of two ``count`` values.
##
## a: First value.
## b: Second value.
##
## Returns: The maximum of *a* and *b*.
function max_count(a: count, b: count): count { return a > b ? a : b; }

## TODO.
global skip_authentication: set[string] &redef;

## TODO.
global direct_login_prompts: set[string] &redef;

## TODO.
global login_prompts: set[string] &redef;

## TODO.
global login_non_failure_msgs: set[string] &redef;

## TODO.
global login_failure_msgs: set[string] &redef;

## TODO.
global login_success_msgs: set[string] &redef;

## TODO.
global login_timeouts: set[string] &redef;

## A MIME header key/value pair.
##
## .. bro:see:: mime_header_list http_all_headers mime_all_headers mime_one_header
type mime_header_rec: record {
	name: string;	##< The header name.
	value: string;	##< The header value.
};

## A list of MIME headers.
##
## .. bro:see:: mime_header_rec http_all_headers mime_all_headers
type mime_header_list: table[count] of mime_header_rec;

## The length of MIME data segments delivered to handlers of
## :bro:see:`mime_segment_data`.
##
## .. bro:see:: mime_segment_data mime_segment_overlap_length
global mime_segment_length = 1024 &redef;

## The number of bytes of overlap between successive segments passed to
## :bro:see:`mime_segment_data`.
global mime_segment_overlap_length = 0 &redef;

## An RPC portmapper mapping.
##
## .. bro:see:: pm_mappings
type pm_mapping: record {
	program: count;	##< The RPC program.
	version: count;	##< The program version.
	p: port;	##< The port.
};

## Table of RPC portmapper mappings.
##
## .. bro:see:: pm_request_dump
type pm_mappings: table[count] of pm_mapping;

## An RPC portmapper request.
##
## .. bro:see:: pm_attempt_getport pm_request_getport
type pm_port_request: record {
	program: count;	##< The RPC program.
	version: count;	##< The program version.
	is_tcp: bool;	##< True if using TCP.
};

## An RPC portmapper *callit* request.
##
## .. bro:see:: pm_attempt_callit pm_request_callit
type pm_callit_request: record {
	program: count;	##< The RPC program.
	version: count;	##< The program version.
	proc: count;	##< The procedure being called.
	arg_size: count;	##< The size of the argument.
};

# See const.bif
# const RPC_SUCCESS = 0;
# const RPC_PROG_UNAVAIL = 1;
# const RPC_PROG_MISMATCH = 2;
# const RPC_PROC_UNAVAIL = 3;
# const RPC_GARBAGE_ARGS = 4;
# const RPC_SYSTEM_ERR = 5;
# const RPC_TIMEOUT = 6;
# const RPC_AUTH_ERROR = 7;
# const RPC_UNKNOWN_ERROR = 8;

## Mapping of numerical RPC status codes to readable messages.
##
## .. bro:see:: pm_attempt_callit pm_attempt_dump pm_attempt_getport
##    pm_attempt_null pm_attempt_set pm_attempt_unset rpc_dialogue rpc_reply
const RPC_status = {
	[RPC_SUCCESS] = "ok",
	[RPC_PROG_UNAVAIL] = "prog unavail",
	[RPC_PROG_MISMATCH] = "mismatch",
	[RPC_PROC_UNAVAIL] = "proc unavail",
	[RPC_GARBAGE_ARGS] = "garbage args",
	[RPC_SYSTEM_ERR] = "system err",
	[RPC_TIMEOUT] = "timeout",
	[RPC_AUTH_ERROR] = "auth error",
	[RPC_UNKNOWN_ERROR] = "unknown"
};

module NFS3;

export {
	## If true, :bro:see:`nfs_proc_read` and :bro:see:`nfs_proc_write` events return
	## the file data that has been read/written.
	##
	## .. .. bro:see:: return_data_max return_data_first_only
	const return_data = F &redef;

	## If bro:id:`NFS3::return_data` is true, how much data should be returned at
	## most.
	const return_data_max = 512 &redef;

	## If bro:id:`NFS3::return_data` is true, whether to *only* return data if the read
	## or write offset is 0, i.e., only return data for the beginning of the file.
	const return_data_first_only = T &redef;

	## Record summarizing the general results and status of NFSv3 request/reply pairs.
	##
	## Note that when *rpc_stats* or *nfs_stats* indicates not successful, the reply
	## record passed to the correpsonding event will be empty and contain uninitialized
	## fields, so don't use it. Also note  that time and duration values might not be
	## fully accurate. For TCP, we record times when the corresponding chunk of data
	## is delivered to the analyzer. Depending on the reassembler, this might be well
	## after the first packet of the request was received.
	##
	## .. bro:see:: nfs_proc_create nfs_proc_getattr nfs_proc_lookup
	##    nfs_proc_mkdir nfs_proc_not_implemented nfs_proc_null
	##    nfs_proc_read nfs_proc_readdir nfs_proc_readlink nfs_proc_remove
	##    nfs_proc_rmdir nfs_proc_write nfs_reply_status
	type info_t: record {
		## The RPC status.
		rpc_stat: rpc_status;
		## The NFS status.
		nfs_stat: status_t;
		## The start time of the request.
		req_start: time;
		## The duration of the request.
		req_dur: interval;
		## The length in bytes of the request.
		req_len: count;
		## The start time of the reply.
		rep_start: time;
		## The duration of the reply.
		rep_dur: interval;
		## The length in bytes of the reply.
		rep_len: count;
	};

	## NFS file attributes. Field names are based on RFC 1813.
	##
	## .. bro:see:: nfs_proc_getattr 
	type fattr_t: record {
		ftype: file_type_t;	##< File type.
		mode: count;	##< Mode
		nlink: count;	##< Number of links.
		uid: count;	##< User ID.
		gid: count;	##< Group ID.
		size: count;	##< Size.
		used: count;	##< TODO.
		rdev1: count;	##< TODO.
		rdev2: count;	##< TODO.
		fsid: count;	##< TODO.
		fileid: count;	##< TODO.
		atime: time;	##< Time of last access.
		mtime: time;	##< Time of last modification.
		ctime: time;	##< Time of creation.
	};

	## NFS *readdir* arguments.
	## 
	## .. bro:see:: nfs_proc_readdir 
	type diropargs_t : record {
		dirfh: string;	##< The file handle of the directory.
		fname: string;	##< The name of the file we are interested in.
	};

	## NFS lookup reply. If the lookup failed, *dir_attr* may be set. If the lookup
	## succeeded, *fh* is always set and *obj_attr* and *dir_attr* may be set.
	##
	## .. bro:see:: nfs_proc_lookup 
	type lookup_reply_t: record {
		fh: string &optional;	##< File handle of object looked up.
		obj_attr: fattr_t &optional;	##< Optional attributes associated w/ file
		dir_attr: fattr_t &optional;	##< Optional attributes associated w/ dir.
	};

	## NFS *read* arguments.
	##
	## .. bro:see:: nfs_proc_read
	type readargs_t: record {
		fh: string;	##< File handle to read from.
		offset: count;	##< Offset in file.
		size: count;	##< Number of bytes to read.
	};

	## NFS *read* reply. If the lookup fails, *attr* may be set. If the lookup succeeds,
	## *attr* may be set and all other fields are set. 
	type read_reply_t: record {
		attr: fattr_t &optional;	##< Attributes.
		size: count &optional;	##< Number of bytes read.
		eof: bool &optional;	##< Sid the read end at EOF.
		data: string &optional;	##< The actual data; not yet implemented.
	};

	## NFS *readline* reply. If the request fails, *attr* may be set. If the request
	## succeeds, *attr* may be set and all other fields are set.  
	##
	## .. bro:see:: nfs_proc_readlink
	type readlink_reply_t: record {
		attr: fattr_t &optional;	##< Attributes.
		nfspath: string &optional;	##< Contents of the symlink; in general a pathname as text.
	};

	## NFS *write* arguments.
	##
	## .. bro:see:: nfs_proc_write 
	type writeargs_t: record {
		fh: string;	##< File handle to write to.
		offset: count;	##< Offset in file.
		size: count;	##< Number of bytes to write.
		stable: stable_how_t;	##< How and when data is commited.
		data: string &optional;	##< The actual data; not implemented yet.
	};

	## NFS *wcc* attributes.
	## 
	## .. bro:see:: NFS3::write_reply_t
	type wcc_attr_t: record {
		size: count;	##< The dize. 
		atime: time;	##< Access time.
		mtime: time;	##< Modification time.
	};

	## NFS *write* reply. If the request fails, *pre|post* attr may be set. If the
	## request succeeds, *pre|post* attr may be set and all other fields are set. 
	##
	## .. bro:see:: nfs_proc_write 
	type write_reply_t: record {
		preattr: wcc_attr_t &optional;	##< Pre operation attributes.
		postattr: fattr_t &optional;	##< Post operation attributes.
		size: count &optional;	##< Size.
		commited: stable_how_t &optional;	##< TODO.
		verf: count &optional;	##< Write verifier cookie.
	};

	## NFS reply for *create*, *mkdir*, and *symlink*. If the proc
	## failed, *dir_\*_attr* may be set. If the proc succeeded, *fh* and the *attr*'s
	## may be set. Note: no guarantee that *fh* is set after success. 
	##
	## .. bro:see:: nfs_proc_create nfs_proc_mkdir 
	type newobj_reply_t: record {
		fh: string &optional;	##< File handle of object created.
		obj_attr: fattr_t &optional;	##< Optional attributes associated w/ new object.
		dir_pre_attr: wcc_attr_t &optional;	##< Optional attributes associated w/ dir.
		dir_post_attr: fattr_t &optional;	##< Optional attributes associated w/ dir.
	};

	## NFS reply for *remove*, *rmdir*. Corresponds to *wcc_data* in the spec. 
	##
	## .. bro:see:: nfs_proc_remove nfs_proc_rmdir 
	type delobj_reply_t: record {
		dir_pre_attr: wcc_attr_t &optional;	##< Optional attributes associated w/ dir.
		dir_post_attr: fattr_t &optional;	##< Optional attributes associated w/ dir.
	};

	## NFS *readdir* arguments. Used for both *readdir* and *readdirplus*.
	## 
	## .. bro:see:: nfs_proc_readdir 
	type readdirargs_t: record {
		isplus: bool;	##< Is this a readdirplus request?
		dirfh: string;	##< The directory filehandle.
		cookie: count;	##< Cookie / pos in dir; 0 for first call.
		cookieverf: count;	##< The cookie verifier.
		dircount: count;	##< "count" field for readdir; maxcount otherwise (in bytes).
		maxcount: count &optional;	##< Only used for readdirplus. in bytes.
	};

	## NFS *direntry*.  *fh* and *attr* are used for *readdirplus*. However, even
	## for *readdirplus* they may not be filled out.
	##
	## .. bro:see:: NFS3::direntry_vec_t NFS3::readdir_reply_t 
	type direntry_t: record {
		fileid: count;	##< E.g., inode number.
		fname:  string;	##< Filename.
		cookie: count;	##< Cookie value.
		attr: fattr_t &optional;	##< *readdirplus*: the *fh* attributes for the entry.
		fh: string &optional;	##< *readdirplus*: the *fh* for the entry
	};

	## Vector of NFS *direntry*.
	##
	## .. bro:see:: NFS3::readdir_reply_t 
	type direntry_vec_t: vector of direntry_t;

	## NFS *readdir* reply. Used for *readdir* and *readdirplus*. If an is
	## returned, *dir_attr* might be set. On success, *dir_attr* may be set, all others
	## must be set.
	type readdir_reply_t: record {
		isplus: bool;	##< True if the reply for a *readdirplus* request.
		dir_attr: fattr_t &optional;	##< Directory attributes.
		cookieverf: count &optional;	##< TODO.
		entries: direntry_vec_t &optional;	##< Returned directory entries.
		eof: bool;	##< If true, no more entries in directory.
	};

	## NFS *fsstat*.
	type fsstat_t: record {
		attrs: fattr_t &optional;	##< Attributes.
		tbytes: double;	##< TODO.
		fbytes: double;	##< TODO.
		abytes: double;	##< TODO.
		tfiles: double;	##< TODO.
		ffiles: double;	##< TODO.
		afiles: double;	##< TODO.
		invarsec: interval;	##< TODO.
	};
} # end export

module GLOBAL;

## An NTP message.
##
## .. bro:see:: ntp_message 
type ntp_msg: record {
	id: count;	##< Message ID.
	code: count;	##< Message code.
	stratum: count;	##< Stratum.
	poll: count;	##< Poll.
	precision: int;	##< Precision.
	distance: interval;	##< Distance.
	dispersion: interval;	##< Dispersion.
	ref_t: time;	##< Reference time.
	originate_t: time;	##< Originating time.
	receive_t: time;	##< Receive time.
	xmit_t: time;	##< Send time.
};


## Maps SMB command numbers to descriptive names.
global samba_cmds: table[count] of string &redef
			&default = function(c: count): string
				{ return fmt("samba-unknown-%d", c); };

## An SMB command header.
## 
## .. bro:see:: smb_com_close smb_com_generic_andx smb_com_logoff_andx
##    smb_com_negotiate smb_com_negotiate_response smb_com_nt_create_andx
##    smb_com_read_andx smb_com_setup_andx smb_com_trans_mailslot
##    smb_com_trans_pipe smb_com_trans_rap smb_com_transaction
##    smb_com_transaction2 smb_com_tree_connect_andx smb_com_tree_disconnect
##    smb_com_write_andx smb_error smb_get_dfs_referral smb_message
type smb_hdr : record {
	command: count;	##< The command number (see :bro:see:`samba_cmds` ).
	status: count;	##< The status code.
	flags: count;	##< Flag set 1.
	flags2: count;	##< Flag set 2.
	tid: count;	##< TODO.
	pid: count;	##< Process ID.
	uid: count;	##< User ID.
	mid: count;	##< TODO.
};

## An SMB transaction.
## 
## .. bro:see:: smb_com_trans_mailslot smb_com_trans_pipe smb_com_trans_rap
##    smb_com_transaction smb_com_transaction2 
type smb_trans : record {
	word_count: count;	##< TODO.
	total_param_count: count;	##< TODO.
	total_data_count: count;	##< TODO.
	max_param_count: count;	##< TODO.
	max_data_count: count;	##< TODO.
	max_setup_count: count;	##< TODO.
#	flags: count;
#	timeout: count;
	param_count: count;	##< TODO.
	param_offset: count;	##< TODO.
	data_count: count;	##< TODO.
	data_offset: count;	##< TODO.
	setup_count: count;	##< TODO. 
	setup0: count;	##< TODO.
	setup1: count;	##< TODO.
	setup2: count;	##< TODO.
	setup3: count;	##< TODO.
	byte_count: count;	##< TODO.
	parameters: string;	##< TODO.
};


## SMB transaction data.
## 
## .. bro:see:: smb_com_trans_mailslot smb_com_trans_pipe smb_com_trans_rap
##    smb_com_transaction smb_com_transaction2 
##    
## .. todo:: Should this really be a record type?
type smb_trans_data : record {
	data : string;	##< The transaction's data.
};

## Deprecated. 
## 
## .. todo:: Remove. It's still declared internally but doesn't seem  used anywhere
##    else.  
type smb_tree_connect : record {
	flags: count;
	password: string;
	path: string;
	service: string;
};

## Deprecated. 
## 
## .. todo:: Remove. It's still declared internally but doesn't seem  used anywhere
##    else.  
type smb_negotiate : table[count] of string;

## A list of router addresses offered by a DHCP server.
##
## .. bro:see:: dhcp_ack dhcp_offer 
type dhcp_router_list: table[count] of addr;

## A DHCP message.
##
## .. bro:see:: dhcp_ack dhcp_decline dhcp_discover dhcp_inform dhcp_nak
##    dhcp_offer dhcp_release dhcp_request 
type dhcp_msg: record {
	op: count;	##< Message OP code. 1 = BOOTREQUEST, 2 = BOOTREPLY
	m_type: count;	##< The type of DHCP message.
	xid: count;	##< Transaction ID of a DHCP session.
	h_addr: string;	##< Hardware address of the client.
	ciaddr: addr;	##< Original IP address of the client.
	yiaddr: addr;	##< IP address assigned to the client.
};

## A DNS message.
##
## .. bro:see:: dns_AAAA_reply dns_A_reply dns_CNAME_reply dns_EDNS_addl
##    dns_HINFO_reply dns_MX_reply dns_NS_reply dns_PTR_reply dns_SOA_reply
##    dns_SRV_reply dns_TSIG_addl dns_TXT_reply dns_WKS_reply dns_end dns_message
##    dns_query_reply dns_rejected dns_request
type dns_msg: record {
	id: count;	##< Transaction ID.

	opcode: count;	##< Operation code.
	rcode: count;	##< Return code.

	QR: bool;	##< Query response flag.
	AA: bool;	##< Authoritative answer flag.
	TC: bool;	##< Truncated packet flag.
	RD: bool;	##< Recursion desired flag.
	RA: bool;	##< Recursion available flag.
	Z: count;	##< TODO.

	num_queries: count;	##< Number of query records.
	num_answers: count;	##< Number of answer records.
	num_auth: count;	##< Number of authoritative records.
	num_addl: count;	##< Number of additional records.
};

## A DNS SOA record.
##
## .. bro:see:: dns_SOA_reply 
type dns_soa: record {
	mname: string;	##< Primary source of data for zone.
	rname: string;	##< Mailbox for responsible person.
	serial: count;	##< Version number of zone.
	refresh: interval;	##< Seconds before refreshing.
	retry: interval;	##< How long before retrying failed refresh.
	expire: interval;	##< When zone no longer authoritative.
	minimum: interval;	##< Minimum TTL to use when exporting.
};

## An additional DNS EDNS record.
##
## .. bro:see:: dns_EDNS_addl 
type dns_edns_additional: record {
	query: string;	##< Query.
	qtype: count;	##< Query type.
	t: count;	##< TODO.
	payload_size: count;	##< TODO.
	extended_rcode: count;	##< Extended return code.
	version: count;	##< Version.
	z_field: count;	##< TODO.
	TTL: interval;	##< Time-to-live.
	is_query: count;	##< TODO.
};

## An additional DNS TSIG record.
##
## bro:see:: dns_TSIG_addl 
type dns_tsig_additional: record {
	query: string;	##< Query.
	qtype: count;	##< Query type.
	alg_name: string;	##< Algorithm name.
	sig: string;	##< Signature.
	time_signed: time;	##< Time when signed.
	fudge: time;	##< TODO.
	orig_id: count;	##< TODO.
	rr_error: count;	##< TODO.
	is_query: count;	##< TODO.
};

# DNS answer types.
# 
# .. .. bro:see:: dns_answerr
# 
# todo::use enum to make them autodoc'able
const DNS_QUERY = 0;	##< A query. This shouldn't occur, just for completeness.
const DNS_ANS = 1;	##< An answer record.
const DNS_AUTH = 2;	##< An authorative record.
const DNS_ADDL = 3;	##< An additional record.

## The general part of a DNS reply.
##
## .. bro:see:: dns_AAAA_reply dns_A_reply dns_CNAME_reply dns_HINFO_reply
##    dns_MX_reply dns_NS_reply dns_PTR_reply dns_SOA_reply dns_SRV_reply
##    dns_TXT_reply dns_WKS_reply
type dns_answer: record {
	## Answer type. One of :bro:see:`DNS_QUERY`, :bro:see:`DNS_ANS`,
	## :bro:see:`DNS_AUTH` and :bro:see:`DNS_ADDL`. 
	answer_type: count;
	query: string;	##< Query.
	qtype: count;	##< Query type.
	qclass: count;	##< Query class.
	TTL: interval;	##< Time-to-live.
};

## For DNS servers in these sets, omit processing the AUTH records they include in
## their replies.
##
## .. bro:see:: dns_skip_all_auth dns_skip_addl
global dns_skip_auth: set[addr] &redef;

## For DNS servers in these sets, omit processing the ADDL records they include in
## their replies.
##
## .. bro:see:: dns_skip_all_addl dns_skip_auth
global dns_skip_addl: set[addr] &redef;

## If true, all DNS AUTH records are skipped.  
##
## .. bro:see:: dns_skip_all_addl dns_skip_auth
global dns_skip_all_auth = T &redef;

## If true, all DNS ADDL records are skipped. 
##
## .. bro:see:: dns_skip_all_auth dns_skip_addl
global dns_skip_all_addl = T &redef;

## If a DNS request includes more than this many queries, assume it's non-DNS
## traffic and do not process it.  Set to 0 to turn off this functionality. 
global dns_max_queries = 5;

## The maxiumum size in bytes for an SSL cipher specifcation.  If we see a packet
## that has bigger cipherspecs, we won't do a comparisons of cipherspecs.
const ssl_max_cipherspec_size = 68 &redef;

# todo::Is this still used?
# type X509_extensions: table[count] of string;

## An X509 certificate.
##
## .. bro:see:: x509_certificate 
type X509: record {
	version: count;	##< Version number.
	serial: string;	##< Serial number.
	subject: string;	##< Subject. 
	issuer: string;	##< Issuer.
	not_valid_before: time;	##< Timestamp before when certificate is not valid.
	not_valid_after: time;	##< Timestamp after when certificate is not valid.
};

# This is indexed with the CA's name and yields a DER (binary) encoded certificate.
# todo::Is this still used?
# const root_ca_certs: table[string] of string = {} &redef;

## HTTP session statistics.
##
## .. bro:see:: http_stats 
type http_stats_rec: record {
	num_requests: count;	##< Number of requests.
	num_replies: count;	##< Number of replies.
	request_version: double;	##< HTTP version of the requests.
	reply_version: double;	##< HTTP Version of the replies.
};

## HTTP message statistics.
##
## .. bro:see:: http_message_done 
type http_message_stat: record {
	## When the request/reply line was complete.
	start: time;
	## Whether the message was interrupted.
	interrupted: bool;
	## Reason phrase if interrupted.
	finish_msg: string;
	## Length of body processed (before finished/interrupted).
	body_length: count;
	## Total length of gaps within body_length.
	content_gap_length: count;
	## Length of headers (including the req/reply line, but not CR/LF's).
	header_length: count;
};

## Maximum number of HTTP entity data delivered to events. The amount of data
## can be limited for better performance, zero disables truncation.  
## 
## .. bro:see:: http_entity_data skip_http_entity_data skip_http_data
global http_entity_data_delivery_size = 1500 &redef;

## Skip HTTP data for performance considerations. The skipped
## portion will not go through TCP reassembly. 
## 
## .. bro:see:: http_entity_data skip_http_entity_data http_entity_data_delivery_size
const skip_http_data = F &redef;

## Maximum length of HTTP URIs passed to events. Longer ones will be truncated
## to prevent over-long URIs (usually sent by worms) from slowing down event
## processing.  A value of -1 means "do not truncate".
## 
## .. bro:see:: http_request
const truncate_http_URI = -1 &redef;

## IRC join information. 
## 
## .. bro:see:: irc_join_list
type irc_join_info: record {
	nick: string;
	channel: string;
	password: string;
	usermode: string;
};

## Set of IRC join information.
##
## .. bro:see:: irc_join_message 
type irc_join_list: set[irc_join_info];

## Deprecated. 
## 
## .. todo:: Remove. It's still declared internally but doesn't seem  used anywhere
##    else.  
global irc_servers : set[addr] &redef;

## Internal to the stepping stone detector.
const stp_delta: interval &redef;

## Internal to the stepping stone detector.
const stp_idle_min: interval &redef;

## Internal to the stepping stone detector.
global stp_skip_src: set[addr] &redef;

## Deprecated.
const interconn_min_interarrival: interval &redef;

## Deprecated.
const interconn_max_interarrival: interval &redef;

## Deprecated.
const interconn_max_keystroke_pkt_size: count &redef;

## Deprecated.
const interconn_default_pkt_size: count &redef;

## Deprecated.
const interconn_stat_period: interval &redef;

## Deprecated.
const interconn_stat_backoff: double &redef;

## Deprecated.
type interconn_endp_stats: record {
	num_pkts: count;
	num_keystrokes_two_in_row: count;
	num_normal_interarrivals: count;
	num_8k0_pkts: count;
	num_8k4_pkts: count;
	is_partial: bool;
	num_bytes: count;
	num_7bit_ascii: count;
	num_lines: count;
	num_normal_lines: count;
};

## Deprecated.
const backdoor_stat_period: interval &redef;

## Deprecated.
const backdoor_stat_backoff: double &redef;

## Deprecated.
type backdoor_endp_stats: record {
	is_partial: bool;
	num_pkts: count;
	num_8k0_pkts: count;
	num_8k4_pkts: count;
	num_lines: count;
	num_normal_lines: count;
	num_bytes: count;
	num_7bit_ascii: count;
};

## Description of a signature match.
##
## .. bro:see:: signature_match 
type signature_state: record {
	sig_id:       string;	##< ID of the matching signature.
	conn:         connection;	##< Matching connection.
	is_orig:      bool;	##< True if matching endpoint is originator.
	payload_size: count;	##< Payload size of the first matching packet of current endpoint.
};

# Deprecated. 
# 
# .. todo:: This type is no longer used. Remove any reference of this from the
#    core. 
type software_version: record {
	major: int;
	minor: int;
	minor2: int;
	addl: string;
};

# Deprecated. 
# 
# .. todo:: This type is no longer used. Remove any reference of this from the
#    core. 
type software: record {
	name: string;
	version: software_version;
};

## Quality of passive fingerprinting matches.
##
## .. .. bro:see:: OS_version
type OS_version_inference: enum {
	direct_inference,	##< TODO.
	generic_inference,	##< TODO.
	fuzzy_inference,	##< TODO.
};

## Passive fingerprinting match.
##
## .. bro:see:: OS_version_found 
type OS_version: record {
	genre: string;	##< Linux, Windows, AIX, ...
	detail: string;	##< Lernel version or such.
	dist: count;	##< How far is the host away from the sensor (TTL)?.
	match_type: OS_version_inference;	##< Quality of the match.
};

## Defines for which subnets we should do passive fingerprinting.
##
## .. bro:see:: OS_version_found 
global generate_OS_version_event: set[subnet] &redef;

# Type used to report load samples via :bro:see:`load_sample`. For now, it's a
# set of names (event names, source file names, and perhaps ``<source file, line
# number>``, which were seen during the sample. 
type load_sample_info: set[string];

## ID for NetFlow header. This is primarily a means to sort together NetFlow
## headers and flow records at the script level.  
type nfheader_id: record {
	## Name of the NetFlow file (e.g., ``netflow.dat``) or the receiving socket address
	## (e.g., ``127.0.0.1:5555``), or an explicit name if specified to
	## ``-y`` or ``-Y``.  
	rcvr_id: string;
	## A serial number, ignoring any overflows.
	pdu_id: count;
};

## A NetFlow v5 header.
##
## .. bro:see:: netflow_v5_header 
type nf_v5_header: record {
	h_id: nfheader_id;	##< ID for sorting.
	cnt: count;	##< TODO.
	sysuptime: interval;	##< Router's uptime.
	exporttime: time;	##< When the data was exported.
	flow_seq: count;	##< Sequence number.
	eng_type: count;	##< Engine type.
	eng_id: count;	##< Engine ID.
	sample_int: count;	##< Sampling interval.
	exporter: addr;	##< Exporter address.
};

## A NetFlow v5 record.
##
## .. bro:see:: netflow_v5_record
type nf_v5_record: record {     
	h_id: nfheader_id;	##< ID for sorting.
	id: conn_id;	##< Connection ID.
	nexthop: addr;	##< Address of next hop.
	input: count;	##< Input interface.
	output: count;	##< Output interface.
	pkts: count;	##< Number of packets.
	octets: count;	##< Number of bytes.
	first: time;	##< Timestamp of first packet.
	last: time;	##< Timestamp of last packet.
	tcpflag_fin: bool;	##< FIN flag for TCP flows.
	tcpflag_syn: bool;	##< SYN flag for TCP flows.
	tcpflag_rst: bool;	##< RST flag for TCP flows.
	tcpflag_psh: bool;	##< PSH flag for TCP flows.
	tcpflag_ack: bool;	##< ACK flag for TCP flows.
	tcpflag_urg: bool;	##< URG flag for TCP flows.
	proto: count;	##< IP protocol.
	tos: count;	##< Type of service.
	src_as: count;	##< Source AS.
	dst_as: count;	##< Destination AS.
	src_mask: count;	##< Source mask.
	dst_mask: count;	##< Destination mask.
};


## A BitTorrent peer.
##
## .. bro:see:: bittorrent_peer_set
type bittorrent_peer: record {
	h: addr;	##< The peer's address.
	p: port;	##< The peer's port.
};

## A set of BitTorrent peers.
##    
## .. bro:see:: bt_tracker_response
type bittorrent_peer_set: set[bittorrent_peer];

## BitTorrent "benc" value. Note that "benc" = Bencode ("Bee-Encode"), per
## http://en.wikipedia.org/wiki/Bencode.
##
## .. bro:see:: bittorrent_benc_dir
type bittorrent_benc_value: record {
	i: int &optional;	##< TODO.
	s: string &optional;	##< TODO.
	d: string &optional;	##< TODO.
	l: string &optional;	##< TODO.
};

## A table of BitTorrent "benc" values.
##
## .. bro:see:: bt_tracker_response
type bittorrent_benc_dir: table[string] of bittorrent_benc_value;

## Header table type used by BitTorrent analyzer.
##
## .. bro:see:: bt_tracker_request bt_tracker_response
##    bt_tracker_response_not_ok 
type bt_tracker_headers: table[string] of string;

@load base/event.bif

## BPF filter the user has set via the -f command line options. Empty if none.   
const cmd_line_bpf_filter = "" &redef;

## Deprecated.
const log_rotate_interval = 0 sec &redef;

## Deprecated.
const log_rotate_base_time = "0:00" &redef;

## Deprecated.
const log_max_size = 0.0 &redef;

## Deprecated.
const log_encryption_key = "<undefined>" &redef;

## Write profiling info into this file in regular intervals. The easiest way to
## activate profiling is loading  :doc:`/scripts/policy/misc/profiling`.
##
## .. bro:see:: profiling_interval expensive_profiling_multiple segment_profiling 
global profiling_file: file &redef;

## Update interval for profiling (0 disables).  The easiest way to activate
## profiling is loading  :doc:`/scripts/policy/misc/profiling`.
##
## .. bro:see:: profiling_file expensive_profiling_multiple segment_profiling  
const profiling_interval = 0 secs &redef;

## Multiples of profiling_interval at which (more expensive) memory profiling is
## done (0 disables).
##
## .. bro:see:: profiling_interval profiling_file segment_profiling 
const expensive_profiling_multiple = 0 &redef;

## If true, then write segment profiling information (very high volume!)
## in addition to profiling statistics.
## 
## .. bro:see:: profiling_interval expensive_profiling_multiple profiling_file
const segment_profiling = F &redef;

## Output modes for packet profiling information.
##
## .. bro:see:: pkt_profile_mode pkt_profile_freq pkt_profile_mode pkt_profile_file
type pkt_profile_modes: enum {
	PKT_PROFILE_MODE_NONE,	##< No output.
	PKT_PROFILE_MODE_SECS,	##< Output every :bro:see:`pkt_profile_freq` seconds.
	PKT_PROFILE_MODE_PKTS,	##< Output every :bro:see:`pkt_profile_freq` packets.
	PKT_PROFILE_MODE_BYTES,	##< Output every :bro:see:`pkt_profile_freq` bytes.
};

## Output modes for packet profiling information.
##
## .. bro:see:: pkt_profile_modes pkt_profile_freq pkt_profile_mode pkt_profile_file
const pkt_profile_mode = PKT_PROFILE_MODE_NONE &redef;

## Frequency associated with packet profiling.
##
## .. bro:see:: pkt_profile_modes pkt_profile_mode pkt_profile_mode pkt_profile_file
const pkt_profile_freq = 0.0 &redef;

## File where packet profiles are logged.
##
## .. bro:see:: pkt_profile_modes pkt_profile_freq pkt_profile_mode pkt_profile_mode
global pkt_profile_file: file &redef;

## Rate at which to generate :bro:see:`load_sample` events. As all
## events, the event is only generated if you've also defined a
## :bro:see:`load_sample`  handler.  Units are inverse number of packets; e.g., a
## value of 20 means "roughly one in every 20 packets".
##
## .. bro:see:: load_sample
global load_sample_freq = 20 &redef;

## Rate at which to generate :bro:see:`gap_report`  events assessing to what degree
## the measurement process appears to exhibit loss.
## 
## .. bro:see:: gap_report
const gap_report_freq = 1.0 sec &redef;

## Whether we want :bro:see:`content_gap`  and :bro:see:`gap_report`  for partial
## connections. A connection is partial if it is missing a full handshake. Note
## that gap reports for partial connections might not be reliable.
## 
## .. bro:see:: content_gap gap_report partial_connection
const report_gaps_for_partial = F &redef;

## The CA certificate file to authorize remote Bros/Broccolis.
## 
## .. bro:see:: ssl_private_key ssl_passphrase
const ssl_ca_certificate = "<undefined>" &redef;

## File containing our private key and our certificate.
## 
## .. bro:see:: ssl_ca_certificate ssl_passphrase
const ssl_private_key = "<undefined>" &redef;

## The passphrase for our private key. Keeping this undefined
## causes Bro to prompt for the passphrase.
## 
## .. bro:see:: ssl_private_key ssl_ca_certificate
const ssl_passphrase = "<undefined>" &redef;

## Default mode for Bro's user-space dynamic packet filter. If true, packets that
## aren't explicitly allowed through, are dropped from any further processing. 
## 
## .. note:: This is not the BPF packet filter but an additional dynamic filter
##    that Bro optionally applies just before normal processing starts. 
##    
## .. bro:see:: install_dst_addr_filter install_dst_net_filter 
##    install_src_addr_filter install_src_net_filter  uninstall_dst_addr_filter
##    uninstall_dst_net_filter uninstall_src_addr_filter uninstall_src_net_filter 
const packet_filter_default = F &redef;

## Maximum size of regular expression groups for signature matching.
const sig_max_group_size = 50 &redef;

## Deprecated. No longer functional.
const enable_syslog = F &redef;

## Description transmitted to remote communication peers for identification.
const peer_description = "bro" &redef;

## If true, broadcast events received from one peer to all other peers.  
## 
## .. bro:see:: forward_remote_state_changes
##
## .. note:: This option is only temporary and  will disappear once we get a more
##    sophisticated script-level communication framework.
const forward_remote_events = F &redef;

## If true, broadcast state updates received from one peer to all other peers.  
## 
## .. bro:see:: forward_remote_events 
##
## .. note:: This option is only temporary and  will disappear once we get a more
##    sophisticated script-level communication framework.
const forward_remote_state_changes = F &redef;

## Place-holder constant indicating "no peer".
const PEER_ID_NONE = 0;

## Deprecated.
## 
## .. todo:: The connection compressor is scheduled to be removed from Bro.
const use_connection_compressor = F &redef;

## Deprecated.
## 
## .. todo:: The connection compressor is scheduled to be removed from Bro.
const cc_handle_resets = F &redef;

## Deprecated.
## 
## .. todo:: The connection compressor is scheduled to be removed from Bro.
const cc_handle_only_syns = T &redef;

## Deprecated.
## 
## .. todo:: The connection compressor is scheduled to be removed from Bro.
const cc_instantiate_on_data = F &redef;

# Signature payload pattern types.
# todo::use enum to help autodoc
# todo::Still used?
#const SIG_PATTERN_PAYLOAD = 0;
#const SIG_PATTERN_HTTP = 1;
#const SIG_PATTERN_FTP = 2;
#const SIG_PATTERN_FINGER = 3;

# Deprecated.
# todo::Should use the new logging framework directly.
const REMOTE_LOG_INFO = 1;	##< Deprecated.
const REMOTE_LOG_ERROR = 2;	##< Deprecated.

# Source of logging messages from the communication framework.
# todo::these should go into an enum to make them autodoc'able.
const REMOTE_SRC_CHILD = 1;	##< Message from the child process.
const REMOTE_SRC_PARENT = 2;	##< Message from the parent process.
const REMOTE_SRC_SCRIPT = 3;	##< Message from a policy script.

## Synchronize trace processing at a regular basis in pseudo-realtime mode.
## 
## .. bro:see:: remote_trace_sync_peers
const remote_trace_sync_interval = 0 secs &redef;

## Number of peers across which to synchronize trace processing in
## pseudo-realtime mode. 
## 
## .. bro:see:: remote_trace_sync_interval
const remote_trace_sync_peers = 0 &redef;

## Whether for :bro:attr:`&synchronized` state to send the old value as a
## consistency check. 
const remote_check_sync_consistency = F &redef;

## Analyzer tags. The core automatically defines constants
## ``ANALYZER_<analyzer-name>*``, e.g., ``ANALYZER_HTTP``.
## 
## .. bro:see:: dpd_config
##
## .. todo::We should autodoc these automaticallty generated constants.
type AnalyzerTag: count;

## Set of ports activating a particular protocol analysis.
##
## .. bro:see:: dpd_config
type dpd_protocol_config: record {
	ports: set[port] &optional;	##< Set of ports.
};

## Port configuration for Bro's "dynamic protocol detection". Protocol
## analyzers can be activated via either well-known ports or content analysis.
## This table defines the ports.
##
## .. bro:see:: dpd_reassemble_first_packets dpd_buffer_size
##    dpd_match_only_beginning dpd_ignore_ports 
const dpd_config: table[AnalyzerTag] of dpd_protocol_config = {} &redef;

## Reassemble the beginning of all TCP connections before doing
## signature-matching. Enabling this provides more accurate matching at the
## expensive of CPU cycles.
##
## .. bro:see:: dpd_config dpd_buffer_size
##    dpd_match_only_beginning dpd_ignore_ports 
## 
## .. note:: Despite the name, this option affects *all* signature matching, not
##    only signatures used for dynamic protocol detection. 
const dpd_reassemble_first_packets = T &redef;

## Size of per-connection buffer used for dynamic protocol detection. For each
## connection, Bro buffers this initial amount of payload in memory so that
## complete protocol analysis can start even after the initial packets have
## already passed through (i.e., when a DPD signature matches only later).
## However, once the buffer is full, data is deleted and lost to analyzers that are
## activated afterwards. Then only analyzers that can deal with partial
## connections will be able to analyze the session. 
##
## .. bro:see:: dpd_reassemble_first_packets dpd_config dpd_match_only_beginning
##    dpd_ignore_ports 
const dpd_buffer_size = 1024 &redef;

## If true, stops signature matching if dpd_buffer_size has been reached.
##
## .. bro:see:: dpd_reassemble_first_packets dpd_buffer_size
##    dpd_config dpd_ignore_ports 
## 
## .. note:: Despite the name, this option affects *all* signature matching, not
##    only signatures used for dynamic protocol detection. 
const dpd_match_only_beginning = T &redef;

## If true, don't consider any ports for deciding which protocol analyzer to
## use. If so, the value of :bro:see:`dpd_config` is ignored. 
##
## .. bro:see:: dpd_reassemble_first_packets dpd_buffer_size
##    dpd_match_only_beginning dpd_config
const dpd_ignore_ports = F &redef;

## Ports which the core considers being likely used by servers. For ports in
## this set, is may heuristically decide to flip the direction of the
## connection if it misses the initial handshake. 
const likely_server_ports: set[port] &redef;

## Deprated. Set of all ports for which we know an analyzer, built by
## :doc:`/scripts/base/frameworks/dpd/main`. 
##
## .. todo::This should be defined by :doc:`/scripts/base/frameworks/dpd/main`
##    itself we still need it. 
global dpd_analyzer_ports: table[port] of set[AnalyzerTag];

## Per-incident timer managers are drained after this amount of inactivity.
const timer_mgr_inactivity_timeout = 1 min &redef;

## If true, output profiling for time-machine queries.
const time_machine_profiling = F &redef;

## If true, warns about unused event handlers at startup.
const check_for_unused_event_handlers = F &redef;

# If true, dumps all invoked event handlers at startup.
# todo::Still used? 
# const dump_used_event_handlers = F &redef;

## Deprecated.
const suppress_local_output = F &redef;

## Holds the filename of the trace file given with -w (empty if none).
##
## .. bro:see:: record_all_packets
const trace_output_file = "";

## If a trace file is given with ``-w``, dump *all* packets seen by Bro into it. By
## default, Bro applies (very few) heuristics to reduce the volume. A side effect
## of setting this to true is that we can write the packets out before we actually
## process them, which can be helpful for debugging in case the analysis triggers a
## crash.
## 
## .. bro:see:: trace_output_file
const record_all_packets = F &redef;

## Ignore certain TCP retransmissions for :bro:see:`conn_stats`.  Some connections
## (e.g., SSH) retransmit the acknowledged last byte to keep the connection alive.
## If *ignore_keep_alive_rexmit* is set to true, such retransmissions will be
## excluded in the rexmit counter in :bro:see:`conn_stats`.
##
## .. bro:see:: conn_stats
const ignore_keep_alive_rexmit = F &redef;

## Whether the analysis engine parses IP packets encapsulated in
## UDP tunnels. 
##
## .. bro:see:: tunnel_port
const parse_udp_tunnels = F &redef;

<<<<<<< HEAD
# Load the logging framework here because it uses fairly deep integration with
=======
## Number of bytes per packet to capture from live interfaces.
const snaplen = 8192 &redef;

# Load the logging framework here because it uses fairly deep integration with 
>>>>>>> e83df948
# BiFs and script-land defined types.
@load base/frameworks/logging<|MERGE_RESOLUTION|>--- conflicted
+++ resolved
@@ -2331,13 +2331,9 @@
 ## .. bro:see:: tunnel_port
 const parse_udp_tunnels = F &redef;
 
-<<<<<<< HEAD
-# Load the logging framework here because it uses fairly deep integration with
-=======
 ## Number of bytes per packet to capture from live interfaces.
 const snaplen = 8192 &redef;
 
 # Load the logging framework here because it uses fairly deep integration with 
->>>>>>> e83df948
 # BiFs and script-land defined types.
 @load base/frameworks/logging