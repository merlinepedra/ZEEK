@load base/bif/const.bif.bro
@load base/bif/types.bif

# Type declarations

## An ordered array of strings. The entries are indexed by successive numbers.
## Note that it depends on the usage whether the first index is zero or one.
##
## .. todo:: We need this type definition only for declaring builtin functions
##    via ``bifcl``. We should extend ``bifcl`` to understand composite types
##    directly and then remove this alias.
type string_array: table[count] of string;

## A set of strings.
##
## .. todo:: We need this type definition only for declaring builtin functions
##    via ``bifcl``. We should extend ``bifcl`` to understand composite types
##    directly and then remove this alias.
type string_set: set[string];

## A set of addresses.
##
## .. todo:: We need this type definition only for declaring builtin functions
##    via ``bifcl``. We should extend ``bifcl`` to understand composite types
##    directly and then remove this alias.
type addr_set: set[addr];

## A set of counts.
##
## .. todo:: We need this type definition only for declaring builtin functions
##    via ``bifcl``. We should extend ``bifcl`` to understand composite types
##    directly and then remove this alias.
type count_set: set[count];

## A vector of counts, used by some builtin functions to store a list of indices.
##
## .. todo:: We need this type definition only for declaring builtin functions
##    via ``bifcl``. We should extend ``bifcl`` to understand composite types
##    directly and then remove this alias.
type index_vec: vector of count;

## A vector of any, used by some builtin functions to store a list of varying
## types.
##
## .. todo:: We need this type definition only for declaring builtin functions
##    via ``bifcl``. We should extend ``bifcl`` to understand composite types
##    directly and then remove this alias.
type any_vec: vector of any;

## A vector of strings.
##
## .. todo:: We need this type definition only for declaring builtin functions
##    via ``bifcl``. We should extend ``bifcl`` to understand composite types
##    directly and then remove this alias.
type string_vec: vector of string;

## A vector of x509 opaques.
##
## .. todo:: We need this type definition only for declaring builtin functions
##    via ``bifcl``. We should extend ``bifcl`` to understand composite types
##    directly and then remove this alias.
type x509_opaque_vector: vector of opaque of x509;

## A vector of addresses.
##
## .. todo:: We need this type definition only for declaring builtin functions
##    via ``bifcl``. We should extend ``bifcl`` to understand composite types
##    directly and then remove this alias.
type addr_vec: vector of addr;

## A table of strings indexed by strings.
##
## .. todo:: We need this type definition only for declaring builtin functions
##    via ``bifcl``. We should extend ``bifcl`` to understand composite types
##    directly and then remove this alias.
type table_string_of_string: table[string] of string;

<<<<<<< HEAD
## A set of file analyzer tags.
##
## .. todo:: We need this type definition only for declaring builtin functions
##    via ``bifcl``. We should extend ``bifcl`` to understand composite types
##    directly and then remove this alias.
type files_tag_set: set[Files::Tag];
=======
## A structure indicating a MIME type and strength of a match against
## file magic signatures.
##
## :bro:see:`file_magic`
type mime_match: record {
	strength: int;    ##< How strongly the signature matched.  Used for
	                  ##< prioritization when multiple file magic signatures
	                  ##< match.
	mime:     string; ##< The MIME type of the file magic signature match.
};

## A vector of file magic signature matches, ordered by strength of
## the signature, strongest first.
##
## :bro:see:`file_magic`
type mime_matches: vector of mime_match;
>>>>>>> 37dd3312

## A connection's transport-layer protocol. Note that Bro uses the term
## "connection" broadly, using flow semantics for ICMP and UDP.
type transport_proto: enum {
    unknown_transport,	##< An unknown transport-layer protocol.
    tcp,	##< TCP.
    udp,	##< UDP.
    icmp	##< ICMP.
};

## A connection's identifying 4-tuple of endpoints and ports.
##
## .. note:: It's actually a 5-tuple: the transport-layer protocol is stored as
##    part of the port values, `orig_p` and `resp_p`, and can be extracted from
##    them with :bro:id:`get_port_transport_proto`.
type conn_id: record {
	orig_h: addr;	##< The originator's IP address.
	orig_p: port;	##< The originator's port number.
	resp_h: addr;	##< The responder's IP address.
	resp_p: port;	##< The responder's port number.
} &log;

## Specifics about an ICMP conversation. ICMP events typically pass this in
## addition to :bro:type:`conn_id`.
##
## .. bro:see:: icmp_echo_reply icmp_echo_request icmp_redirect icmp_sent
##    icmp_time_exceeded icmp_unreachable
type icmp_conn: record {
	orig_h: addr;	##< The originator's IP address.
	resp_h: addr;	##< The responder's IP address.
	itype: count;	##< The ICMP type of the packet that triggered the instantiation of the record.
	icode: count;	##< The ICMP code of the packet that triggered the instantiation of the record.
	len: count;	##< The length of the ICMP payload of the packet that triggered the instantiation of the record.
	hlim: count;	##< The encapsulating IP header's Hop Limit value.
	v6: bool;	##< True if it's an ICMPv6 packet.
};

## Packet context part of an ICMP message. The fields of this record reflect the
## packet that is described by the context.
##
## .. bro:see:: icmp_time_exceeded icmp_unreachable
type icmp_context: record {
	id: conn_id;	##< The packet's 4-tuple.
	len: count;	##< The length of the IP packet (headers + payload).
	proto: count;	##< The packet's transport-layer protocol.
	frag_offset: count;	##< The packet's fragmentation offset.
	## True if the packet's IP header is not fully included in the context
	## or if there is not enough of the transport header to determine source
	## and destination ports. If that is the case, the appropriate fields
	## of this record will be set to null values.
	bad_hdr_len: bool;
	bad_checksum: bool;	##< True if the packet's IP checksum is not correct.
	MF: bool;	##< True if the packet's *more fragments* flag is set.
	DF: bool;	##< True if the packet's *don't fragment* flag is set.
};

## Values extracted from a Prefix Information option in an ICMPv6 neighbor
## discovery message as specified by :rfc:`4861`.
##
## .. bro:see:: icmp6_nd_option
type icmp6_nd_prefix_info: record {
	## Number of leading bits of the *prefix* that are valid.
	prefix_len: count;
	## Flag indicating the prefix can be used for on-link determination.
	L_flag: bool;
	## Autonomous address-configuration flag.
	A_flag: bool;
	## Length of time in seconds that the prefix is valid for purpose of
	## on-link determination (0xffffffff represents infinity).
	valid_lifetime: interval;
	## Length of time in seconds that the addresses generated from the
	## prefix via stateless address autoconfiguration remain preferred
	## (0xffffffff represents infinity).
	preferred_lifetime: interval;
	## An IP address or prefix of an IP address.  Use the *prefix_len* field
	## to convert this into a :bro:type:`subnet`.
	prefix: addr;
};

## Options extracted from ICMPv6 neighbor discovery messages as specified
## by :rfc:`4861`.
##
## .. bro:see:: icmp_router_solicitation icmp_router_advertisement
##    icmp_neighbor_advertisement icmp_neighbor_solicitation icmp_redirect
##    icmp6_nd_options
type icmp6_nd_option: record {
	## 8-bit identifier of the type of option.
	otype:        count;
	## 8-bit integer representing the length of the option (including the
	## type and length fields) in units of 8 octets.
	len:          count;
	## Source Link-Layer Address (Type 1) or Target Link-Layer Address (Type 2).
	## Byte ordering of this is dependent on the actual link-layer.
	link_address: string &optional;
	## Prefix Information (Type 3).
	prefix:       icmp6_nd_prefix_info &optional;
	## Redirected header (Type 4).  This field contains the context of the
	## original, redirected packet.
	redirect:     icmp_context &optional;
	## Recommended MTU for the link (Type 5).
	mtu:          count &optional;
	## The raw data of the option (everything after type & length fields),
	## useful for unknown option types or when the full option payload is
	## truncated in the captured packet.  In those cases, option fields
	## won't be pre-extracted into the fields above.
	payload:      string &optional;
};

## A type alias for a vector of ICMPv6 neighbor discovery message options.
type icmp6_nd_options: vector of icmp6_nd_option;

# A DNS mapping between IP address and hostname resolved by Bro's internal
# resolver.
#
# .. bro:see:: dns_mapping_altered dns_mapping_lost_name dns_mapping_new_name
#    dns_mapping_unverified dns_mapping_valid
type dns_mapping: record {
	## The time when the mapping was created, which corresponds to when
	## the DNS query was sent out.
	creation_time: time;
	## If the mapping is the result of a name lookup, the queried host name;
	## otherwise empty.
	req_host: string;
	## If the mapping is the result of a pointer lookup, the queried
	## address; otherwise null.
	req_addr: addr;
	## True if the lookup returned success. Only then are the result fields
	## valid.
	valid: bool;
	## If the mapping is the result of a pointer lookup, the resolved
	## hostname; otherwise empty.
	hostname: string;
	## If the mapping is the result of an address lookup, the resolved
	## address(es); otherwise empty.
	addrs: addr_set;
};

## A parsed host/port combination describing server endpoint for an upcoming
## data transfer.
##
## .. bro:see:: fmt_ftp_port parse_eftp_port parse_ftp_epsv parse_ftp_pasv
##    parse_ftp_port
type ftp_port: record {
	h: addr;	##< The host's address.
	p: port;	##< The host's port.
	valid: bool;	##< True if format was right. Only then are *h* and *p* valid.
};

## Statistics about what a TCP endpoint sent.
##
## .. bro:see:: conn_stats
type endpoint_stats: record {
	num_pkts: count;	##< Number of packets.
	num_rxmit: count;	##< Number of retransmissions.
	num_rxmit_bytes: count;	##< Number of retransmitted bytes.
	num_in_order: count;	##< Number of in-order packets.
	num_OO: count;	##< Number of out-of-order packets.
	num_repl: count;	##< Number of replicated packets (last packet was sent again).
	## Endian type used by the endpoint, if it could be determined from
	## the sequence numbers used. This is one of :bro:see:`ENDIAN_UNKNOWN`,
	## :bro:see:`ENDIAN_BIG`, :bro:see:`ENDIAN_LITTLE`, and
	## :bro:see:`ENDIAN_CONFUSED`.
	endian_type: count;
};

module Tunnel;
export {
	## Records the identity of an encapsulating parent of a tunneled connection.
	type EncapsulatingConn: record {
		## The 4-tuple of the encapsulating "connection". In case of an
		## IP-in-IP tunnel the ports will be set to 0. The direction
		## (i.e., orig and resp) are set according to the first tunneled
		## packet seen and not according to the side that established
		## the tunnel.
		cid: conn_id;
		## The type of tunnel.
		tunnel_type: Tunnel::Type;
		## A globally unique identifier that, for non-IP-in-IP tunnels,
		## cross-references the *uid* field of :bro:type:`connection`.
		uid: string &optional;
	} &log;
} # end export
module GLOBAL;

## A type alias for a vector of encapsulating "connections", i.e. for when
## there are tunnels within tunnels.
##
## .. todo:: We need this type definition only for declaring builtin functions
##    via ``bifcl``. We should extend ``bifcl`` to understand composite types
##    directly and then remove this alias.
type EncapsulatingConnVector: vector of Tunnel::EncapsulatingConn;

## Statistics about a :bro:type:`connection` endpoint.
##
## .. bro:see:: connection
type endpoint: record {
	size: count;	##< Logical size of data sent (for TCP: derived from sequence numbers).
	## Endpoint state. For a TCP connection, one of the constants:
	## :bro:see:`TCP_INACTIVE` :bro:see:`TCP_SYN_SENT`
	## :bro:see:`TCP_SYN_ACK_SENT` :bro:see:`TCP_PARTIAL`
	## :bro:see:`TCP_ESTABLISHED` :bro:see:`TCP_CLOSED` :bro:see:`TCP_RESET`.
	## For UDP, one of :bro:see:`UDP_ACTIVE` and :bro:see:`UDP_INACTIVE`.
	state: count;
	## Number of packets sent. Only set if :bro:id:`use_conn_size_analyzer`
	## is true.
	num_pkts: count &optional;
	## Number of IP-level bytes sent. Only set if
	## :bro:id:`use_conn_size_analyzer` is true.
	num_bytes_ip: count &optional;
	## The current IPv6 flow label that the connection endpoint is using.
	## Always 0 if the connection is over IPv4.
	flow_label: count;
};

## A connection. This is Bro's basic connection type describing IP- and
## transport-layer information about the conversation. Note that Bro uses a
## liberal interpretation of "connection" and associates instances of this type
## also with UDP and ICMP flows.
type connection: record {
	id: conn_id;	##< The connection's identifying 4-tuple.
	orig: endpoint;	##< Statistics about originator side.
	resp: endpoint;	##< Statistics about responder side.
	start_time: time;	##< The timestamp of the connection's first packet.
	## The duration of the conversation. Roughly speaking, this is the
	## interval between first and last data packet (low-level TCP details
	## may adjust it somewhat in ambiguous cases).
	duration: interval;
	## The set of services the connection is using as determined by Bro's
	## dynamic protocol detection. Each entry is the label of an analyzer
	## that confirmed that it could parse the connection payload.  While
	## typically, there will be at most one entry for each connection, in
	## principle it is possible that more than one protocol analyzer is able
	## to parse the same data. If so, all will be recorded. Also note that
	## the recorded services are independent of any transport-level protocols.
	service: set[string];
	addl: string;	##< Deprecated.
	hot: count;	##< Deprecated.
	history: string;	##< State history of connections. See *history* in :bro:see:`Conn::Info`.
	## A globally unique connection identifier. For each connection, Bro
	## creates an ID that is very likely unique across independent Bro runs.
	## These IDs can thus be used to tag and locate information associated
	## with that connection.
	uid: string;
	## If the connection is tunneled, this field contains information about
	## the encapsulating "connection(s)" with the outermost one starting
	## at index zero.  It's also always the first such encapsulation seen
	## for the connection unless the :bro:id:`tunnel_changed` event is
	## handled and reassigns this field to the new encapsulation.
	tunnel: EncapsulatingConnVector &optional;
};

## Default amount of time a file can be inactive before the file analysis
## gives up and discards any internal state related to the file.
const default_file_timeout_interval: interval = 2 mins &redef;

## Default amount of bytes that file analysis will buffer before raising
## :bro:see:`file_new`.
const default_file_bof_buffer_size: count = 1024 &redef;

## A file that Bro is analyzing.  This is Bro's type for describing the basic
## internal metadata collected about a "file", which is essentially just a
## byte stream that is e.g. pulled from a network connection or possibly
## some other input source.
type fa_file: record {
	## An identifier associated with a single file.
	id: string;

	## Identifier associated with a container file from which this one was
	## extracted as part of the file analysis.
	parent_id: string &optional;

	## An identification of the source of the file data.  E.g. it may be
	## a network protocol over which it was transferred, or a local file
	## path which was read, or some other input source.
	source: string;

	## If the source of this file is a network connection, this field
	## may be set to indicate the directionality.
	is_orig: bool &optional;

	## The set of connections over which the file was transferred.
	conns: table[conn_id] of connection &optional;

	## The time at which the last activity for the file was seen.
	last_active: time;

	## Number of bytes provided to the file analysis engine for the file.
	seen_bytes: count &default=0;

	## Total number of bytes that are supposed to comprise the full file.
	total_bytes: count &optional;

	## The number of bytes in the file stream that were completely missed
	## during the process of analysis e.g. due to dropped packets.
	missing_bytes: count &default=0;

	## The number of not all-in-sequence bytes in the file stream that
	## were delivered to file analyzers due to reassembly buffer overflow.
	overflow_bytes: count &default=0;

	## The amount of time between receiving new data for this file that
	## the analysis engine will wait before giving up on it.
	timeout_interval: interval &default=default_file_timeout_interval;

	## The number of bytes at the beginning of a file to save for later
	## inspection in the *bof_buffer* field.
	bof_buffer_size: count &default=default_file_bof_buffer_size;

	## The content of the beginning of a file up to *bof_buffer_size* bytes.
	## This is also the buffer that's used for file/mime type detection.
	bof_buffer: string &optional;

	## The mime type of the strongest file magic signature matches against
	## the data chunk in *bof_buffer*, or in the cases where no buffering
	## of the beginning of file occurs, an initial guess of the mime type
	## based on the first data seen.
	mime_type: string &optional;

	## All mime types that matched file magic signatures against the data
	## chunk in *bof_buffer*, in order of their strength value.
	mime_types: mime_matches &optional;
} &redef;

## Fields of a SYN packet.
##
## .. bro:see:: connection_SYN_packet
type SYN_packet: record {
	is_orig: bool;	##< True if the packet was sent the connection's originator.
	DF: bool;	##< True if the *don't fragment* is set in the IP header.
	ttl: count;	##< The IP header's time-to-live.
	size: count;	##< The size of the packet's payload as specified in the IP header.
	win_size: count;	##< The window size from the TCP header.
	win_scale: int;	##< The window scale option if present, or -1 if not.
	MSS: count;	##< The maximum segment size if present, or 0 if not.
	SACK_OK: bool;	##< True if the *SACK* option is present.
};

## Packet capture statistics.  All counts are cumulative.
##
## .. bro:see:: net_stats
type NetStats: record {
	pkts_recvd:   count &default=0;	##< Packets received by Bro.
	pkts_dropped: count &default=0;	##< Packets reported dropped by the system.
	## Packets seen on the link. Note that this may differ
	## from *pkts_recvd* because of a potential capture_filter. See
	## :doc:`/scripts/base/frameworks/packet-filter/main.bro`. Depending on the
	## packet capture system, this value may not be available and will then
	## be always set to zero.
	pkts_link:    count &default=0;
};

## Statistics about Bro's resource consumption.
##
## .. bro:see:: resource_usage
##
## .. note:: All process-level values refer to Bro's main process only, not to
##    the child process it spawns for doing communication.
type bro_resources: record {
	version: string;	##< Bro version string.
	debug: bool;	##< True if compiled with --enable-debug.
	start_time: time;	##< Start time of process.
	real_time: interval;	##< Elapsed real time since Bro started running.
	user_time: interval;	##< User CPU seconds.
	system_time: interval;	##< System CPU seconds.
	mem: count;		##< Maximum memory consumed, in KB.
	minor_faults: count;	##< Page faults not requiring actual I/O.
	major_faults: count;	##< Page faults requiring actual I/O.
	num_swap: count;	##< Times swapped out.
	blocking_input: count;	##< Blocking input operations.
	blocking_output: count;	##< Blocking output operations.
	num_context: count;	##< Number of involuntary context switches.

	num_TCP_conns: count;	##< Current number of TCP connections in memory.
	num_UDP_conns: count;	##< Current number of UDP flows in memory.
	num_ICMP_conns: count;	##< Current number of ICMP flows in memory.
	num_fragments: count;	##< Current number of fragments pending reassembly.
	num_packets: count;	##< Total number of packets processed to date.
	num_timers: count;	##< Current number of pending timers.
	num_events_queued: count;	##< Total number of events queued so far.
	num_events_dispatched: count;	##< Total number of events dispatched so far.

	max_TCP_conns: count;	##< Maximum number of concurrent TCP connections so far.
	max_UDP_conns: count;	##< Maximum number of concurrent UDP connections so far.
	max_ICMP_conns: count;	##< Maximum number of concurrent ICMP connections so far.
	max_fragments: count;	##< Maximum number of concurrently buffered fragments so far.
	max_timers: count;	##< Maximum number of concurrent timers pending so far.
};

## Summary statistics of all regular expression matchers.
##
## .. bro:see:: get_matcher_stats
type matcher_stats: record {
	matchers: count;	##< Number of distinct RE matchers.
	dfa_states: count;	##< Number of DFA states across all matchers.
	computed: count;	##< Number of computed DFA state transitions.
	mem: count;		##< Number of bytes used by DFA states.
	hits: count;		##< Number of cache hits.
	misses: count;		##< Number of cache misses.
	avg_nfa_states: count;	##< Average number of NFA states across all matchers.
};

## Statistics about number of gaps in TCP connections.
##
## .. bro:see:: gap_report get_gap_summary
type gap_info: record {
	ack_events: count;	##< How many ack events *could* have had gaps.
	ack_bytes: count;	##< How many bytes those covered.
	gap_events: count;	##< How many *did* have gaps.
	gap_bytes: count;	##< How many bytes were missing in the gaps.
};

## Deprecated.
##
## .. todo:: Remove. It's still declared internally but doesn't seem  used anywhere
##    else.
type packet: record {
	conn: connection;
	is_orig: bool;
	seq: count;	##< seq=k => it is the kth *packet* of the connection
	timestamp: time;
};

## Table type used to map variable names to their memory allocation.
##
## .. bro:see:: global_sizes
##
## .. todo:: We need this type definition only for declaring builtin functions
##    via ``bifcl``. We should extend ``bifcl`` to understand composite types
##    directly and then remove this alias.
type var_sizes: table[string] of count;

## Meta-information about a script-level identifier.
##
## .. bro:see:: global_ids id_table
type script_id: record {
	type_name: string;	##< The name of the identifier's type.
	exported: bool;	##< True if the identifier is exported.
	constant: bool;	##< True if the identifier is a constant.
	enum_constant: bool;	##< True if the identifier is an enum value.
	redefinable: bool;	##< True if the identifier is declared with the :bro:attr:`&redef` attribute.
	value: any &optional;	##< The current value of the identifier.
};

## Table type used to map script-level identifiers to meta-information
## describing them.
##
## .. bro:see:: global_ids script_id
##
## .. todo:: We need this type definition only for declaring builtin functions
##    via ``bifcl``. We should extend ``bifcl`` to understand composite types
##    directly and then remove this alias.
type id_table: table[string] of script_id;

## Meta-information about a record field.
##
## .. bro:see:: record_fields record_field_table
type record_field: record {
	type_name: string;	##< The name of the field's type.
	log: bool;	##< True if the field is declared with :bro:attr:`&log` attribute.
	## The current value of the field in the record instance passed into
	## :bro:see:`record_fields` (if it has one).
	value: any &optional;
	default_val: any &optional;	##< The value of the :bro:attr:`&default` attribute if defined.
};

## Table type used to map record field declarations to meta-information
## describing them.
##
## .. bro:see:: record_fields record_field
##
## .. todo:: We need this type definition only for declaring builtin functions
##    via ``bifcl``. We should extend ``bifcl`` to understand composite types
##    directly and then remove this alias.
type record_field_table: table[string] of record_field;

## Meta-information about a parameter to a function/event.
##
## .. bro:see:: call_argument_vector new_event
type call_argument: record {
	name: string;	##< The name of the parameter.
	type_name: string;	##< The name of the parameters's type.
	default_val: any &optional;	##< The value of the :bro:attr:`&default` attribute if defined.

	## The value of the parameter as passed into a given call instance.
	## Might be unset in the case a :bro:attr:`&default` attribute is
	## defined.
	value: any &optional;
};

## Vector type used to capture parameters of a function/event call.
##
## .. bro:see:: call_argument new_event
type call_argument_vector: vector of call_argument;

# todo:: Do we still need these here? Can they move into the packet filter
# framework?
#
# The following two variables are defined here until the core is not
# dependent on the names remaining as they are now.

## Set of BPF capture filters to use for capturing, indexed by a user-definable
## ID (which must be unique). If Bro is *not* configured with
## :bro:id:`PacketFilter::enable_auto_protocol_capture_filters`,
## all packets matching at least one of the filters in this table (and all in
## :bro:id:`restrict_filters`) will be analyzed.
##
## .. bro:see:: PacketFilter PacketFilter::enable_auto_protocol_capture_filters
##    PacketFilter::unrestricted_filter restrict_filters
global capture_filters: table[string] of string &redef;

## Set of BPF filters to restrict capturing, indexed by a user-definable ID
## (which must be unique).
##
## .. bro:see:: PacketFilter PacketFilter::enable_auto_protocol_capture_filters
##    PacketFilter::unrestricted_filter capture_filters
global restrict_filters: table[string] of string &redef;

## Enum type identifying dynamic BPF filters. These are used by
## :bro:see:`precompile_pcap_filter` and :bro:see:`precompile_pcap_filter`.
type PcapFilterID: enum { None };

## Deprecated.
##
## .. bro:see:: anonymize_addr
type IPAddrAnonymization: enum {
	KEEP_ORIG_ADDR,
	SEQUENTIALLY_NUMBERED,
	RANDOM_MD5,
	PREFIX_PRESERVING_A50,
	PREFIX_PRESERVING_MD5,
};

## Deprecated.
##
## .. bro:see:: anonymize_addr
type IPAddrAnonymizationClass: enum {
	ORIG_ADDR,
	RESP_ADDR,
	OTHER_ADDR,
};

## A locally unique ID identifying a communication peer. The ID is returned by
## :bro:id:`connect`.
##
## .. bro:see:: connect Communication
type peer_id: count;

## A communication peer.
##
## .. bro:see:: complete_handshake disconnect finished_send_state
##    get_event_peer get_local_event_peer remote_capture_filter
##    remote_connection_closed remote_connection_error
##    remote_connection_established remote_connection_handshake_done
##    remote_event_registered remote_log_peer remote_pong
##    request_remote_events request_remote_logs request_remote_sync
##    send_capture_filter send_current_packet send_id send_ping send_state
##    set_accept_state set_compression_level
##
## .. todo::The type's name is too narrow these days, should rename.
type event_peer: record {
	id: peer_id;	##< Locally unique ID of peer (returned by :bro:id:`connect`).
	host: addr;	##< The IP address of the peer.
	## Either the port we connected to at the peer; or our port the peer
	## connected to if the session is remotely initiated.
	p: port;
	is_local: bool;		##< True if this record describes the local process.
	descr: string;		##< The peer's :bro:see:`peer_description`.
	class: string &optional;	##< The self-assigned *class* of the peer. See :bro:see:`Communication::Node`.
};

## Deprecated.
##
## .. bro:see:: rotate_file rotate_file_by_name rotate_interval
type rotate_info: record {
	old_name: string;	##< Original filename.
	new_name: string;	##< File name after rotation.
	open: time;	##< Time when opened.
	close: time;	##< Time when closed.
};

### The following aren't presently used, though they should be.
# # Structures needed for subsequence computations (str_smith_waterman):
# #
# type sw_variant: enum {
#	SW_SINGLE,
#	SW_MULTIPLE,
# };

## Parameters for the Smith-Waterman algorithm.
##
## .. bro:see:: str_smith_waterman
type sw_params: record {
	## Minimum size of a substring, minimum "granularity".
	min_strlen: count &default = 3;

	## Smith-Waterman flavor to use.
	sw_variant: count &default = 0;
};

## Helper type for return value of Smith-Waterman algorithm.
##
## .. bro:see:: str_smith_waterman sw_substring_vec sw_substring sw_align_vec sw_params
type sw_align: record {
	str: string;	##< String a substring is part of.
	index: count;	##< Offset substring is located.
};

## Helper type for return value of Smith-Waterman algorithm.
##
## .. bro:see:: str_smith_waterman sw_substring_vec sw_substring sw_align sw_params
type sw_align_vec: vector of sw_align;

## Helper type for return value of Smith-Waterman algorithm.
##
## .. bro:see:: str_smith_waterman sw_substring_vec sw_align_vec sw_align sw_params
##
type sw_substring: record {
	str: string;	##< A substring.
	aligns: sw_align_vec;	##< All strings of which it's a substring.
	new: bool;	##< True if start of new alignment.
};

## Return type for Smith-Waterman algorithm.
##
## .. bro:see:: str_smith_waterman sw_substring sw_align_vec sw_align sw_params
##
## .. todo:: We need this type definition only for declaring builtin functions
##    via ``bifcl``. We should extend ``bifcl`` to understand composite types
##    directly and then remove this alias.
type sw_substring_vec: vector of sw_substring;

## Policy-level representation of a packet passed on by libpcap. The data
## includes the complete packet as returned by libpcap, including the link-layer
## header.
##
## .. bro:see:: dump_packet get_current_packet
type pcap_packet: record {
	ts_sec: count;	##< The non-fractional part of the packet's timestamp (i.e., full seconds since the epoch).
	ts_usec: count;	##< The fractional part of the packet's timestamp.
	caplen: count;	##< The number of bytes captured (<= *len*).
	len: count;	##< The length of the packet in bytes, including link-level header.
	data: string;	##< The payload of the packet, including link-level header.
};

## GeoIP location information.
##
## .. bro:see:: lookup_location
type geo_location: record {
	country_code: string &optional;	##< The country code.
	region: string &optional;	##< The region.
	city: string &optional;	##< The city.
	latitude: double &optional;	##< Latitude.
	longitude: double &optional;	##< Longitude.
} &log;

## Computed entropy values. The record captures a number of measures that are
## computed in parallel. See `A Pseudorandom Number Sequence Test Program
## <http://www.fourmilab.ch/random>`_ for more information, Bro uses the same
## code.
##
## .. bro:see:: entropy_test_add entropy_test_finish entropy_test_init find_entropy
type entropy_test_result: record {
	entropy: double;	##< Information density.
	chi_square: double;	##< Chi-Square value.
	mean: double;	##< Arithmetic Mean.
	monte_carlo_pi: double;	##< Monte-carlo value for pi.
	serial_correlation: double;	##< Serial correlation coefficient.
};

# Prototypes of Bro built-in functions.
@load base/bif/strings.bif
@load base/bif/bro.bif
@load base/bif/reporter.bif

## Deprecated. This is superseded by the new logging framework.
global log_file_name: function(tag: string): string &redef;

## Deprecated. This is superseded by the new logging framework.
global open_log_file: function(tag: string): file &redef;

## Specifies a directory for Bro to store its persistent state. All globals can
## be declared persistent via the :bro:attr:`&persistent` attribute.
const state_dir = ".state" &redef;

## Length of the delays inserted when storing state incrementally. To avoid
## dropping packets when serializing larger volumes of persistent state to
## disk, Bro interleaves the operation with continued packet processing.
const state_write_delay = 0.01 secs &redef;

global done_with_network = F;
event net_done(t: time) { done_with_network = T; }

function log_file_name(tag: string): string
	{
	local suffix = getenv("BRO_LOG_SUFFIX") == "" ? "log" : getenv("BRO_LOG_SUFFIX");
	return fmt("%s.%s", tag, suffix);
	}

function open_log_file(tag: string): file
	{
	return open(log_file_name(tag));
	}

## Internal function.
function add_interface(iold: string, inew: string): string
	{
	if ( iold == "" )
		return inew;
	else
		return fmt("%s %s", iold, inew);
	}

## Network interfaces to listen on. Use ``redef interfaces += "eth0"`` to
## extend.
global interfaces = "" &add_func = add_interface;

## Internal function.
function add_signature_file(sold: string, snew: string): string
	{
	if ( sold == "" )
		return snew;
	else
		return cat(sold, " ", snew);
	}

## Signature files to read. Use ``redef signature_files  += "foo.sig"`` to
## extend. Signature files added this way will be searched relative to
## ``BROPATH``.  Using the ``@load-sigs`` directive instead is preferred
## since that can search paths relative to the current script.
global signature_files = "" &add_func = add_signature_file;

## ``p0f`` fingerprint file to use. Will be searched relative to ``BROPATH``.
const passive_fingerprint_file = "base/misc/p0f.fp" &redef;

# TCP values for :bro:see:`endpoint` *state* field.
# todo:: these should go into an enum to make them autodoc'able.
const TCP_INACTIVE = 0;	##< Endpoint is still inactive.
const TCP_SYN_SENT = 1;	##< Endpoint has sent SYN.
const TCP_SYN_ACK_SENT = 2;	##< Endpoint has sent SYN/ACK.
const TCP_PARTIAL = 3;	##< Endpoint has sent data but no initial SYN.
const TCP_ESTABLISHED = 4;	##< Endpoint has finished initial handshake regularly.
const TCP_CLOSED = 5;	##< Endpoint has closed connection.
const TCP_RESET = 6;	##< Endpoint has sent RST.

# UDP values for :bro:see:`endpoint` *state* field.
# todo:: these should go into an enum to make them autodoc'able.
const UDP_INACTIVE = 0;	##< Endpoint is still inactive.
const UDP_ACTIVE = 1;	##< Endpoint has sent something.

## If true, don't verify checksums.  Useful for running on altered trace
## files, and for saving a few cycles, but at the risk of analyzing invalid
## data. Note that the ``-C`` command-line option overrides the setting of this
## variable.
const ignore_checksums = F &redef;

## If true, instantiate connection state when a partial connection
## (one missing its initial establishment negotiation) is seen.
const partial_connection_ok = T &redef;

## If true, instantiate connection state when a SYN/ACK is seen but not the
## initial SYN (even if :bro:see:`partial_connection_ok` is false).
const tcp_SYN_ack_ok = T &redef;

## If true, pass any undelivered to the signature engine before flushing the state.
## If a connection state is removed, there may still be some data waiting in the
## reassembler.
const tcp_match_undelivered = T &redef;

## Check up on the result of an initial SYN after this much time.
const tcp_SYN_timeout = 5 secs &redef;

## After a connection has closed, wait this long for further activity
## before checking whether to time out its state.
const tcp_session_timer = 6 secs &redef;

## When checking a closed connection for further activity, consider it
## inactive if there hasn't been any for this long.  Complain if the
## connection is reused before this much time has elapsed.
const tcp_connection_linger = 5 secs &redef;

## Wait this long upon seeing an initial SYN before timing out the
## connection attempt.
const tcp_attempt_delay = 5 secs &redef;

## Upon seeing a normal connection close, flush state after this much time.
const tcp_close_delay = 5 secs &redef;

## Upon seeing a RST, flush state after this much time.
const tcp_reset_delay = 5 secs &redef;

## Generate a :bro:id:`connection_partial_close` event this much time after one
## half of a partial connection closes, assuming there has been no subsequent
## activity.
const tcp_partial_close_delay = 3 secs &redef;

## If a connection belongs to an application that we don't analyze,
## time it out after this interval.  If 0 secs, then don't time it out (but
## :bro:see:`tcp_inactivity_timeout`, :bro:see:`udp_inactivity_timeout`, and
## :bro:see:`icmp_inactivity_timeout` still apply).
const non_analyzed_lifetime = 0 secs &redef;

## If a TCP connection is inactive, time it out after this interval. If 0 secs,
## then don't time it out.
##
## .. bro:see:: udp_inactivity_timeout icmp_inactivity_timeout set_inactivity_timeout
const tcp_inactivity_timeout = 5 min &redef;

## If a UDP flow is inactive, time it out after this interval. If 0 secs, then
## don't time it out.
##
## .. bro:see:: tcp_inactivity_timeout icmp_inactivity_timeout set_inactivity_timeout
const udp_inactivity_timeout = 1 min &redef;

## If an ICMP flow is inactive, time it out after this interval. If 0 secs, then
## don't time it out.
##
## .. bro:see:: tcp_inactivity_timeout udp_inactivity_timeout set_inactivity_timeout
const icmp_inactivity_timeout = 1 min &redef;

## Number of FINs/RSTs in a row that constitute a "storm". Storms are reported
## as ``weird`` via the notice framework, and they must also come within
## intervals of at most :bro:see:`tcp_storm_interarrival_thresh`.
##
## .. bro:see:: tcp_storm_interarrival_thresh
const tcp_storm_thresh = 1000 &redef;

## FINs/RSTs must come with this much time or less between them to be
## considered a "storm".
##
## .. bro:see:: tcp_storm_thresh
const tcp_storm_interarrival_thresh = 1 sec &redef;

## Maximum amount of data that might plausibly be sent in an initial flight
## (prior to receiving any acks).  Used to determine whether we must not be
## seeing our peer's ACKs.  Set to zero to turn off this determination.
##
## .. bro:see:: tcp_max_above_hole_without_any_acks tcp_excessive_data_without_further_acks
const tcp_max_initial_window = 4096 &redef;

## If we're not seeing our peer's ACKs, the maximum volume of data above a
## sequence hole that we'll tolerate before assuming that there's been a packet
## drop and we should give up on tracking a connection. If set to zero, then we
## don't ever give up.
##
## .. bro:see:: tcp_max_initial_window tcp_excessive_data_without_further_acks
const tcp_max_above_hole_without_any_acks = 4096 &redef;

## If we've seen this much data without any of it being acked, we give up
## on that connection to avoid memory exhaustion due to buffering all that
## stuff.  If set to zero, then we don't ever give up.  Ideally, Bro would
## track the current window on a connection and use it to infer that data
## has in fact gone too far, but for now we just make this quite beefy.
##
## .. bro:see:: tcp_max_initial_window tcp_max_above_hole_without_any_acks
const tcp_excessive_data_without_further_acks = 10 * 1024 * 1024 &redef;

## For services without a handler, these sets define originator-side ports
## that still trigger reassembly.
##
## .. bro:see:: tcp_reassembler_ports_resp
const tcp_reassembler_ports_orig: set[port] = {} &redef;

## For services without a handler, these sets define responder-side ports
## that still trigger reassembly.
##
## .. bro:see:: tcp_reassembler_ports_orig
const tcp_reassembler_ports_resp: set[port] = {} &redef;

## Defines destination TCP ports for which the contents of the originator stream
## should be delivered via :bro:see:`tcp_contents`.
##
## .. bro:see:: tcp_content_delivery_ports_resp tcp_content_deliver_all_orig
##    tcp_content_deliver_all_resp udp_content_delivery_ports_orig
##    udp_content_delivery_ports_resp  udp_content_deliver_all_orig
##    udp_content_deliver_all_resp  tcp_contents
const tcp_content_delivery_ports_orig: table[port] of bool = {} &redef;

## Defines destination TCP ports for which the contents of the responder stream
## should be delivered via :bro:see:`tcp_contents`.
##
## .. bro:see:: tcp_content_delivery_ports_orig tcp_content_deliver_all_orig
##    tcp_content_deliver_all_resp udp_content_delivery_ports_orig
##    udp_content_delivery_ports_resp  udp_content_deliver_all_orig
##    udp_content_deliver_all_resp tcp_contents
const tcp_content_delivery_ports_resp: table[port] of bool = {} &redef;

## If true, all TCP originator-side traffic is reported via
## :bro:see:`tcp_contents`.
##
## .. bro:see:: tcp_content_delivery_ports_orig tcp_content_delivery_ports_resp
##    tcp_content_deliver_all_resp udp_content_delivery_ports_orig
##    udp_content_delivery_ports_resp  udp_content_deliver_all_orig
##    udp_content_deliver_all_resp tcp_contents
const tcp_content_deliver_all_orig = F &redef;

## If true, all TCP responder-side traffic is reported via
## :bro:see:`tcp_contents`.
##
## .. bro:see:: tcp_content_delivery_ports_orig
##    tcp_content_delivery_ports_resp
##    tcp_content_deliver_all_orig udp_content_delivery_ports_orig
##    udp_content_delivery_ports_resp  udp_content_deliver_all_orig
##    udp_content_deliver_all_resp tcp_contents
const tcp_content_deliver_all_resp = F &redef;

## Defines UDP destination ports for which the contents of the originator stream
## should be delivered via :bro:see:`udp_contents`.
##
## .. bro:see:: tcp_content_delivery_ports_orig
##    tcp_content_delivery_ports_resp
##    tcp_content_deliver_all_orig tcp_content_deliver_all_resp
##    udp_content_delivery_ports_resp  udp_content_deliver_all_orig
##    udp_content_deliver_all_resp  udp_contents
const udp_content_delivery_ports_orig: table[port] of bool = {} &redef;

## Defines UDP destination ports for which the contents of the responder stream
## should be delivered via :bro:see:`udp_contents`.
##
## .. bro:see:: tcp_content_delivery_ports_orig
##    tcp_content_delivery_ports_resp tcp_content_deliver_all_orig
##    tcp_content_deliver_all_resp udp_content_delivery_ports_orig
##    udp_content_deliver_all_orig udp_content_deliver_all_resp udp_contents
const udp_content_delivery_ports_resp: table[port] of bool = {} &redef;

## If true, all UDP originator-side traffic is reported via
## :bro:see:`udp_contents`.
##
## .. bro:see:: tcp_content_delivery_ports_orig
##    tcp_content_delivery_ports_resp tcp_content_deliver_all_resp
##    tcp_content_delivery_ports_orig udp_content_delivery_ports_orig
##    udp_content_delivery_ports_resp  udp_content_deliver_all_resp
##    udp_contents
const udp_content_deliver_all_orig = F &redef;

## If true, all UDP responder-side traffic is reported via
## :bro:see:`udp_contents`.
##
## .. bro:see:: tcp_content_delivery_ports_orig
##    tcp_content_delivery_ports_resp tcp_content_deliver_all_resp
##    tcp_content_delivery_ports_orig udp_content_delivery_ports_orig
##    udp_content_delivery_ports_resp  udp_content_deliver_all_orig
##    udp_contents
const udp_content_deliver_all_resp = F &redef;

## Check for expired table entries after this amount of time.
##
## .. bro:see:: table_incremental_step table_expire_delay
const table_expire_interval = 10 secs &redef;

## When expiring/serializing table entries, don't work on more than this many
## table entries at a time.
##
## .. bro:see:: table_expire_interval table_expire_delay
const table_incremental_step = 5000 &redef;

## When expiring table entries, wait this amount of time before checking the
## next chunk of entries.
##
## .. bro:see:: table_expire_interval table_incremental_step
const table_expire_delay = 0.01 secs &redef;

## Time to wait before timing out a DNS request.
const dns_session_timeout = 10 sec &redef;

## Time to wait before timing out an NTP request.
const ntp_session_timeout = 300 sec &redef;

## Time to wait before timing out an RPC request.
const rpc_timeout = 24 sec &redef;

## How long to hold onto fragments for possible reassembly.  A value of 0.0
## means "forever", which resists evasion, but can lead to state accrual.
const frag_timeout = 0.0 sec &redef;

## If positive, indicates the encapsulation header size that should
## be skipped. This applies to all packets.
const encap_hdr_size = 0 &redef;

## Whether to use the ``ConnSize`` analyzer to count the number of packets and
## IP-level bytes transferred by each endpoint. If true, these values are
## returned in the connection's :bro:see:`endpoint` record value.
const use_conn_size_analyzer = T &redef;

# todo:: these should go into an enum to make them autodoc'able.
const ENDIAN_UNKNOWN = 0;	##< Endian not yet determined.
const ENDIAN_LITTLE = 1;	##< Little endian.
const ENDIAN_BIG = 2;	##< Big endian.
const ENDIAN_CONFUSED = 3;	##< Tried to determine endian, but failed.

## Deprecated.
function append_addl(c: connection, addl: string)
	{
	if ( c$addl == "" )
		c$addl= addl;

	else if ( addl !in c$addl )
		c$addl = fmt("%s %s", c$addl, addl);
	}

## Deprecated.
function append_addl_marker(c: connection, addl: string, marker: string)
	{
	if ( c$addl == "" )
		c$addl= addl;

	else if ( addl !in c$addl )
		c$addl = fmt("%s%s%s", c$addl, marker, addl);
	}


# Values for :bro:see:`set_contents_file` *direction* argument.
# todo:: these should go into an enum to make them autodoc'able
const CONTENTS_NONE = 0;	##< Turn off recording of contents.
const CONTENTS_ORIG = 1;	##< Record originator contents.
const CONTENTS_RESP = 2;	##< Record responder contents.
const CONTENTS_BOTH = 3;	##< Record both originator and responder contents.

# Values for code of ICMP *unreachable* messages. The list is not exhaustive.
# todo:: these should go into an enum to make them autodoc'able
#
# .. bro:see:: :bro:see:`icmp_unreachable `
const ICMP_UNREACH_NET = 0;	##< Network unreachable.
const ICMP_UNREACH_HOST = 1;	##< Host unreachable.
const ICMP_UNREACH_PROTOCOL = 2;	##< Protocol unreachable.
const ICMP_UNREACH_PORT = 3;	##< Port unreachable.
const ICMP_UNREACH_NEEDFRAG = 4;	##< Fragment needed.
const ICMP_UNREACH_ADMIN_PROHIB = 13;	##< Administratively prohibited.

# Definitions for access to packet headers.  Currently only used for
# discarders.
# todo:: these should go into an enum to make them autodoc'able
const IPPROTO_IP = 0;			##< Dummy for IP.
const IPPROTO_ICMP = 1;			##< Control message protocol.
const IPPROTO_IGMP = 2;			##< Group management protocol.
const IPPROTO_IPIP = 4;			##< IP encapsulation in IP.
const IPPROTO_TCP = 6;			##< TCP.
const IPPROTO_UDP = 17;			##< User datagram protocol.
const IPPROTO_IPV6 = 41;		##< IPv6 header.
const IPPROTO_ICMPV6 = 58;		##< ICMP for IPv6.
const IPPROTO_RAW = 255;		##< Raw IP packet.

# Definitions for IPv6 extension headers.
const IPPROTO_HOPOPTS = 0;		##< IPv6 hop-by-hop-options header.
const IPPROTO_ROUTING = 43;		##< IPv6 routing header.
const IPPROTO_FRAGMENT = 44;		##< IPv6 fragment header.
const IPPROTO_ESP = 50;			##< IPv6 encapsulating security payload header.
const IPPROTO_AH = 51;			##< IPv6 authentication header.
const IPPROTO_NONE = 59;		##< IPv6 no next header.
const IPPROTO_DSTOPTS = 60;		##< IPv6 destination options header.
const IPPROTO_MOBILITY = 135;		##< IPv6 mobility header.

## Values extracted from an IPv6 extension header's (e.g. hop-by-hop or
## destination option headers) option field.
##
## .. bro:see:: ip6_hdr ip6_ext_hdr ip6_hopopts ip6_dstopts
type ip6_option: record {
	otype: count;	##< Option type.
	len: count;		##< Option data length.
	data: string;	##< Option data.
};

## A type alias for a vector of IPv6 options.
type ip6_options: vector of ip6_option;

## Values extracted from an IPv6 Hop-by-Hop options extension header.
##
## .. bro:see:: pkt_hdr ip4_hdr ip6_hdr ip6_ext_hdr ip6_option
type ip6_hopopts: record {
	## Protocol number of the next header (RFC 1700 et seq., IANA assigned
	## number), e.g. :bro:id:`IPPROTO_ICMP`.
	nxt: count;
	## Length of header in 8-octet units, excluding first unit.
	len: count;
	## The TLV encoded options;
	options: ip6_options;
};

## Values extracted from an IPv6 Destination options extension header.
##
## .. bro:see:: pkt_hdr ip4_hdr ip6_hdr ip6_ext_hdr ip6_option
type ip6_dstopts: record {
	## Protocol number of the next header (RFC 1700 et seq., IANA assigned
	## number), e.g. :bro:id:`IPPROTO_ICMP`.
	nxt: count;
	## Length of header in 8-octet units, excluding first unit.
	len: count;
	## The TLV encoded options;
	options: ip6_options;
};

## Values extracted from an IPv6 Routing extension header.
##
## .. bro:see:: pkt_hdr ip4_hdr ip6_hdr ip6_ext_hdr
type ip6_routing: record {
	## Protocol number of the next header (RFC 1700 et seq., IANA assigned
	## number), e.g. :bro:id:`IPPROTO_ICMP`.
	nxt: count;
	## Length of header in 8-octet units, excluding first unit.
	len: count;
	## Routing type.
	rtype: count;
	## Segments left.
	segleft: count;
	## Type-specific data.
	data: string;
};

## Values extracted from an IPv6 Fragment extension header.
##
## .. bro:see:: pkt_hdr ip4_hdr ip6_hdr ip6_ext_hdr
type ip6_fragment: record {
	## Protocol number of the next header (RFC 1700 et seq., IANA assigned
	## number), e.g. :bro:id:`IPPROTO_ICMP`.
	nxt: count;
	## 8-bit reserved field.
	rsv1: count;
	## Fragmentation offset.
	offset: count;
	## 2-bit reserved field.
	rsv2: count;
	## More fragments.
	more: bool;
	## Fragment identification.
	id: count;
};

## Values extracted from an IPv6 Authentication extension header.
##
## .. bro:see:: pkt_hdr ip4_hdr ip6_hdr ip6_ext_hdr
type ip6_ah: record {
	## Protocol number of the next header (RFC 1700 et seq., IANA assigned
	## number), e.g. :bro:id:`IPPROTO_ICMP`.
	nxt: count;
	## Length of header in 4-octet units, excluding first two units.
	len: count;
	## Reserved field.
	rsv: count;
	## Security Parameter Index.
	spi: count;
	## Sequence number, unset in the case that *len* field is zero.
	seq: count &optional;
	## Authentication data, unset in the case that *len* field is zero.
	data: string &optional;
};

## Values extracted from an IPv6 ESP extension header.
##
## .. bro:see:: pkt_hdr ip4_hdr ip6_hdr ip6_ext_hdr
type ip6_esp: record {
	## Security Parameters Index.
	spi: count;
	## Sequence number.
	seq: count;
};

## Values extracted from an IPv6 Mobility Binding Refresh Request message.
##
## .. bro:see:: ip6_mobility_hdr ip6_hdr ip6_ext_hdr ip6_mobility_msg
type ip6_mobility_brr: record {
	## Reserved.
	rsv: count;
	## Mobility Options.
	options: vector of ip6_option;
};

## Values extracted from an IPv6 Mobility Home Test Init message.
##
## .. bro:see:: ip6_mobility_hdr ip6_hdr ip6_ext_hdr ip6_mobility_msg
type ip6_mobility_hoti: record {
	## Reserved.
	rsv: count;
	## Home Init Cookie.
	cookie: count;
	## Mobility Options.
	options: vector of ip6_option;
};

## Values extracted from an IPv6 Mobility Care-of Test Init message.
##
## .. bro:see:: ip6_mobility_hdr ip6_hdr ip6_ext_hdr ip6_mobility_msg
type ip6_mobility_coti: record {
	## Reserved.
	rsv: count;
	## Care-of Init Cookie.
	cookie: count;
	## Mobility Options.
	options: vector of ip6_option;
};

## Values extracted from an IPv6 Mobility Home Test message.
##
## .. bro:see:: ip6_mobility_hdr ip6_hdr ip6_ext_hdr ip6_mobility_msg
type ip6_mobility_hot: record {
	## Home Nonce Index.
	nonce_idx: count;
	## Home Init Cookie.
	cookie: count;
	## Home Keygen Token.
	token: count;
	## Mobility Options.
	options: vector of ip6_option;
};

## Values extracted from an IPv6 Mobility Care-of Test message.
##
## .. bro:see:: ip6_mobility_hdr ip6_hdr ip6_ext_hdr ip6_mobility_msg
type ip6_mobility_cot: record {
	## Care-of Nonce Index.
	nonce_idx: count;
	## Care-of Init Cookie.
	cookie: count;
	## Care-of Keygen Token.
	token: count;
	## Mobility Options.
	options: vector of ip6_option;
};

## Values extracted from an IPv6 Mobility Binding Update message.
##
## .. bro:see:: ip6_mobility_hdr ip6_hdr ip6_ext_hdr ip6_mobility_msg
type ip6_mobility_bu: record {
	## Sequence number.
	seq: count;
	## Acknowledge bit.
	a: bool;
	## Home Registration bit.
	h: bool;
	## Link-Local Address Compatibility bit.
	l: bool;
	## Key Management Mobility Capability bit.
	k: bool;
	## Lifetime.
	life: count;
	## Mobility Options.
	options: vector of ip6_option;
};

## Values extracted from an IPv6 Mobility Binding Acknowledgement message.
##
## .. bro:see:: ip6_mobility_hdr ip6_hdr ip6_ext_hdr ip6_mobility_msg
type ip6_mobility_back: record {
	## Status.
	status: count;
	## Key Management Mobility Capability.
	k: bool;
	## Sequence number.
	seq: count;
	## Lifetime.
	life: count;
	## Mobility Options.
	options: vector of ip6_option;
};

## Values extracted from an IPv6 Mobility Binding Error message.
##
## .. bro:see:: ip6_mobility_hdr ip6_hdr ip6_ext_hdr ip6_mobility_msg
type ip6_mobility_be: record {
	## Status.
	status: count;
	## Home Address.
	hoa: addr;
	## Mobility Options.
	options: vector of ip6_option;
};

## Values extracted from an IPv6 Mobility header's message data.
##
## .. bro:see:: ip6_mobility_hdr ip6_hdr ip6_ext_hdr
type ip6_mobility_msg: record {
	## The type of message from the header's MH Type field.
	id: count;
	## Binding Refresh Request.
	brr: ip6_mobility_brr &optional;
	## Home Test Init.
	hoti: ip6_mobility_hoti &optional;
	## Care-of Test Init.
	coti: ip6_mobility_coti &optional;
	## Home Test.
	hot: ip6_mobility_hot &optional;
	## Care-of Test.
	cot: ip6_mobility_cot &optional;
	## Binding Update.
	bu: ip6_mobility_bu &optional;
	## Binding Acknowledgement.
	back: ip6_mobility_back &optional;
	## Binding Error.
	be: ip6_mobility_be &optional;
};

## Values extracted from an IPv6 Mobility header.
##
## .. bro:see:: pkt_hdr ip4_hdr ip6_hdr ip6_ext_hdr
type ip6_mobility_hdr: record {
	## Protocol number of the next header (RFC 1700 et seq., IANA assigned
	## number), e.g. :bro:id:`IPPROTO_ICMP`.
	nxt: count;
	## Length of header in 8-octet units, excluding first unit.
	len: count;
	## Mobility header type used to identify header's the message.
	mh_type: count;
	## Reserved field.
	rsv: count;
	## Mobility header checksum.
	chksum: count;
	## Mobility header message
	msg: ip6_mobility_msg;
};

## A general container for a more specific IPv6 extension header.
##
## .. bro:see:: pkt_hdr ip4_hdr ip6_hopopts ip6_dstopts ip6_routing ip6_fragment
##    ip6_ah ip6_esp
type ip6_ext_hdr: record {
	## The RFC 1700 et seq. IANA assigned number identifying the type of
	## the extension header.
	id: count;
	## Hop-by-hop option extension header.
	hopopts: ip6_hopopts &optional;
	## Destination option extension header.
	dstopts: ip6_dstopts &optional;
	## Routing extension header.
	routing: ip6_routing &optional;
	## Fragment header.
	fragment: ip6_fragment &optional;
	## Authentication extension header.
	ah: ip6_ah &optional;
	## Encapsulating security payload header.
	esp: ip6_esp &optional;
	## Mobility header.
	mobility: ip6_mobility_hdr &optional;
};

## A type alias for a vector of IPv6 extension headers.
type ip6_ext_hdr_chain: vector of ip6_ext_hdr;

## Values extracted from an IPv6 header.
##
## .. bro:see:: pkt_hdr ip4_hdr ip6_ext_hdr ip6_hopopts ip6_dstopts
##    ip6_routing ip6_fragment ip6_ah ip6_esp
type ip6_hdr: record {
	class: count;			##< Traffic class.
	flow: count;			##< Flow label.
	len: count;			##< Payload length.
	nxt: count;			##< Protocol number of the next header
					##< (RFC 1700 et seq., IANA assigned number)
					##< e.g. :bro:id:`IPPROTO_ICMP`.
	hlim: count;			##< Hop limit.
	src: addr;			##< Source address.
	dst: addr;			##< Destination address.
	exts: ip6_ext_hdr_chain;	##< Extension header chain.
};

## Values extracted from an IPv4 header.
##
## .. bro:see:: pkt_hdr ip6_hdr discarder_check_ip
type ip4_hdr: record {
	hl: count;		##< Header length in bytes.
	tos: count;		##< Type of service.
	len: count;		##< Total length.
	id: count;		##< Identification.
	ttl: count;		##< Time to live.
	p: count;		##< Protocol.
	src: addr;		##< Source address.
	dst: addr;		##< Destination address.
};

# TCP flags.
#
# todo:: these should go into an enum to make them autodoc'able
const TH_FIN = 1;	##< FIN.
const TH_SYN = 2;	##< SYN.
const TH_RST = 4;	##< RST.
const TH_PUSH = 8;	##< PUSH.
const TH_ACK = 16;	##< ACK.
const TH_URG = 32;	##< URG.
const TH_FLAGS = 63;	##< Mask combining all flags.

## Values extracted from a TCP header.
##
## .. bro:see:: pkt_hdr discarder_check_tcp
type tcp_hdr: record {
	sport: port;		##< source port.
	dport: port;		##< destination port
	seq: count;		##< sequence number
	ack: count;		##< acknowledgement number
	hl: count;		##< header length (in bytes)
	dl: count;		##< data length (xxx: not in original tcphdr!)
	flags: count;		##< flags
	win: count;		##< window
};

## Values extracted from a UDP header.
##
## .. bro:see:: pkt_hdr discarder_check_udp
type udp_hdr: record {
	sport: port;		##< source port
	dport: port;		##< destination port
	ulen: count;		##< udp length
};

## Values extracted from an ICMP header.
##
## .. bro:see:: pkt_hdr discarder_check_icmp
type icmp_hdr: record {
	icmp_type: count;	##< type of message
};

## A packet header, consisting of an IP header and transport-layer header.
##
## .. bro:see:: new_packet
type pkt_hdr: record {
	ip: ip4_hdr &optional;		##< The IPv4 header if an IPv4 packet.
	ip6: ip6_hdr &optional;		##< The IPv6 header if an IPv6 packet.
	tcp: tcp_hdr &optional;		##< The TCP header if a TCP packet.
	udp: udp_hdr &optional;		##< The UDP header if a UDP packet.
	icmp: icmp_hdr &optional;	##< The ICMP header if an ICMP packet.
};

## A Teredo origin indication header.  See :rfc:`4380` for more information
## about the Teredo protocol.
##
## .. bro:see:: teredo_bubble teredo_origin_indication teredo_authentication
##    teredo_hdr
type teredo_auth: record {
	id:      string;  ##< Teredo client identifier.
	value:   string;  ##< HMAC-SHA1 over shared secret key between client and
	                  ##< server, nonce, confirmation byte, origin indication
	                  ##< (if present), and the IPv6 packet.
	nonce:   count;   ##< Nonce chosen by Teredo client to be repeated by
	                  ##< Teredo server.
	confirm: count;   ##< Confirmation byte to be set to 0 by Teredo client
	                  ##< and non-zero by server if client needs new key.
};

## A Teredo authentication header.  See :rfc:`4380` for more information
## about the Teredo protocol.
##
## .. bro:see:: teredo_bubble teredo_origin_indication teredo_authentication
##    teredo_hdr
type teredo_origin: record {
	p: port; ##< Unobfuscated UDP port of Teredo client.
	a: addr; ##< Unobfuscated IPv4 address of Teredo client.
};

## A Teredo packet header.  See :rfc:`4380` for more information about the
## Teredo protocol.
##
## .. bro:see:: teredo_bubble teredo_origin_indication teredo_authentication
type teredo_hdr: record {
	auth:   teredo_auth &optional;   ##< Teredo authentication header.
	origin: teredo_origin &optional; ##< Teredo origin indication header.
	hdr:    pkt_hdr;                 ##< IPv6 and transport protocol headers.
};

## A GTPv1 (GPRS Tunneling Protocol) header.
type gtpv1_hdr: record {
	## The 3-bit version field, which for GTPv1 should be 1.
	version:   count;
	## Protocol Type value differentiates GTP (value 1) from GTP' (value 0).
	pt_flag:   bool;
	## Reserved field, should be 0.
	rsv:       bool;
	## Extension Header flag.  When 0, the *next_type* field may or may not
	## be present, but shouldn't be meaningful.  When 1, *next_type* is
	## present and meaningful.
	e_flag:    bool;
	## Sequence Number flag.  When 0, the *seq* field may or may not
	## be present, but shouldn't be meaningful.  When 1, *seq* is
	## present and meaningful.
	s_flag:    bool;
	## N-PDU flag.  When 0, the *n_pdu* field may or may not
	## be present, but shouldn't be meaningful.  When 1, *n_pdu* is
	## present and meaningful.
	pn_flag:   bool;
	## Message Type.  A value of 255 indicates user-plane data is encapsulated.
	msg_type:  count;
	## Length of the GTP packet payload (the rest of the packet following
	## the mandatory 8-byte GTP header).
	length:    count;
	## Tunnel Endpoint Identifier.  Unambiguously identifies a tunnel
	## endpoint in receiving GTP-U or GTP-C protocol entity.
	teid:      count;
	## Sequence Number.  Set if any *e_flag*, *s_flag*, or *pn_flag* field
	## is set.
	seq:       count &optional;
	## N-PDU Number.  Set if any *e_flag*, *s_flag*, or *pn_flag* field is set.
	n_pdu:     count &optional;
	## Next Extension Header Type.  Set if any *e_flag*, *s_flag*, or
	## *pn_flag* field is set.
	next_type: count &optional;
};

type gtp_cause: count;
type gtp_imsi: count;
type gtp_teardown_ind: bool;
type gtp_nsapi: count;
type gtp_recovery: count;
type gtp_teid1: count;
type gtp_teid_control_plane: count;
type gtp_charging_id: count;
type gtp_charging_gateway_addr: addr;
type gtp_trace_reference: count;
type gtp_trace_type: count;
type gtp_tft: string;
type gtp_trigger_id: string;
type gtp_omc_id: string;
type gtp_reordering_required: bool;
type gtp_proto_config_options: string;
type gtp_charging_characteristics: count;
type gtp_selection_mode: count;
type gtp_access_point_name: string;
type gtp_msisdn: string;

type gtp_gsn_addr: record {
	## If the GSN Address information element has length 4 or 16, then this
	## field is set to be the informational element's value interpreted as
	## an IPv4 or IPv6 address, respectively.
	ip: addr &optional;
	## This field is set if it's not an IPv4 or IPv6 address.
	other: string &optional;
};

type gtp_end_user_addr: record {
	pdp_type_org: count;
	pdp_type_num: count;
	## Set if the End User Address information element is IPv4/IPv6.
	pdp_ip: addr &optional;
	## Set if the End User Address information element isn't IPv4/IPv6.
	pdp_other_addr: string &optional;
};

type gtp_rai: record {
	mcc: count;
	mnc: count;
	lac: count;
	rac: count;
};

type gtp_qos_profile: record {
	priority: count;
	data: string;
};

type gtp_private_extension: record {
	id: count;
	value: string;
};

type gtp_create_pdp_ctx_request_elements: record {
	imsi:             gtp_imsi &optional;
	rai:              gtp_rai &optional;
	recovery:         gtp_recovery &optional;
	select_mode:      gtp_selection_mode &optional;
	data1:            gtp_teid1;
	cp:               gtp_teid_control_plane &optional;
	nsapi:            gtp_nsapi;
	linked_nsapi:     gtp_nsapi &optional;
	charge_character: gtp_charging_characteristics &optional;
	trace_ref:        gtp_trace_reference &optional;
	trace_type:       gtp_trace_type &optional;
	end_user_addr:    gtp_end_user_addr &optional;
	ap_name:          gtp_access_point_name &optional;
	opts:             gtp_proto_config_options &optional;
	signal_addr:      gtp_gsn_addr;
	user_addr:        gtp_gsn_addr;
	msisdn:           gtp_msisdn &optional;
	qos_prof:         gtp_qos_profile;
	tft:              gtp_tft &optional;
	trigger_id:       gtp_trigger_id &optional;
	omc_id:           gtp_omc_id &optional;
	ext:              gtp_private_extension &optional;
};

type gtp_create_pdp_ctx_response_elements: record {
	cause:          gtp_cause;
	reorder_req:    gtp_reordering_required &optional;
	recovery:       gtp_recovery &optional;
	data1:          gtp_teid1 &optional;
	cp:             gtp_teid_control_plane &optional;
	charging_id:    gtp_charging_id &optional;
	end_user_addr:  gtp_end_user_addr &optional;
	opts:           gtp_proto_config_options &optional;
	cp_addr:        gtp_gsn_addr &optional;
	user_addr:      gtp_gsn_addr &optional;
	qos_prof:       gtp_qos_profile &optional;
	charge_gateway: gtp_charging_gateway_addr &optional;
	ext:            gtp_private_extension &optional;
};

type gtp_update_pdp_ctx_request_elements: record {
	imsi:          gtp_imsi &optional;
	rai:           gtp_rai &optional;
	recovery:      gtp_recovery &optional;
	data1:         gtp_teid1;
	cp:            gtp_teid_control_plane &optional;
	nsapi:         gtp_nsapi;
	trace_ref:     gtp_trace_reference &optional;
	trace_type:    gtp_trace_type &optional;
	cp_addr:       gtp_gsn_addr;
	user_addr:     gtp_gsn_addr;
	qos_prof:      gtp_qos_profile;
	tft:           gtp_tft &optional;
	trigger_id:    gtp_trigger_id &optional;
	omc_id:        gtp_omc_id &optional;
	ext:           gtp_private_extension &optional;
	end_user_addr: gtp_end_user_addr &optional;
};

type gtp_update_pdp_ctx_response_elements: record {
	cause:          gtp_cause;
	recovery:       gtp_recovery &optional;
	data1:          gtp_teid1 &optional;
	cp:             gtp_teid_control_plane &optional;
	charging_id:    gtp_charging_id &optional;
	cp_addr:        gtp_gsn_addr &optional;
	user_addr:      gtp_gsn_addr &optional;
	qos_prof:       gtp_qos_profile &optional;
	charge_gateway: gtp_charging_gateway_addr &optional;
	ext:            gtp_private_extension &optional;
};

type gtp_delete_pdp_ctx_request_elements: record {
	teardown_ind: gtp_teardown_ind &optional;
	nsapi:        gtp_nsapi;
	ext:          gtp_private_extension &optional;
};

type gtp_delete_pdp_ctx_response_elements: record {
	cause: gtp_cause;
	ext:   gtp_private_extension &optional;
};

## Definition of "secondary filters". A secondary filter is a BPF filter given
## as index in this table. For each such filter, the corresponding event is
## raised for all matching packets.
global secondary_filters: table[string] of event(filter: string, pkt: pkt_hdr)
	&redef;

## Maximum length of payload passed to discarder functions.
##
## .. bro:see:: discarder_check_tcp discarder_check_udp discarder_check_icmp
##    discarder_check_ip
global discarder_maxlen = 128 &redef;

## Function for skipping packets based on their IP header. If defined, this
## function will be called for all IP packets before Bro performs any further
## analysis. If the function signals to discard a packet, no further processing
## will be performed on it.
##
## p: The IP header of the considered packet.
##
## Returns: True if the packet should not be analyzed any further.
##
## .. bro:see:: discarder_check_tcp discarder_check_udp discarder_check_icmp
##    discarder_maxlen
##
## .. note:: This is very low-level functionality and potentially expensive.
##    Avoid using it.
global discarder_check_ip: function(p: pkt_hdr): bool;

## Function for skipping packets based on their TCP header. If defined, this
## function will be called for all TCP packets before Bro performs any further
## analysis. If the function signals to discard a packet, no further processing
## will be performed on it.
##
## p: The IP and TCP headers of the considered packet.
##
## d: Up to :bro:see:`discarder_maxlen` bytes of the TCP payload.
##
## Returns: True if the packet should not be analyzed any further.
##
## .. bro:see:: discarder_check_ip discarder_check_udp discarder_check_icmp
##    discarder_maxlen
##
## .. note:: This is very low-level functionality and potentially expensive.
##    Avoid using it.
global discarder_check_tcp: function(p: pkt_hdr, d: string): bool;

## Function for skipping packets based on their UDP header. If defined, this
## function will be called for all UDP packets before Bro performs any further
## analysis. If the function signals to discard a packet, no further processing
## will be performed on it.
##
## p: The IP and UDP headers of the considered packet.
##
## d: Up to :bro:see:`discarder_maxlen` bytes of the UDP payload.
##
## Returns: True if the packet should not be analyzed any further.
##
## .. bro:see:: discarder_check_ip discarder_check_tcp discarder_check_icmp
##    discarder_maxlen
##
## .. note:: This is very low-level functionality and potentially expensive.
##    Avoid using it.
global discarder_check_udp: function(p: pkt_hdr, d: string): bool;

## Function for skipping packets based on their ICMP header. If defined, this
## function will be called for all ICMP packets before Bro performs any further
## analysis. If the function signals to discard a packet, no further processing
## will be performed on it.
##
## p: The IP and ICMP headers of the considered packet.
##
## Returns: True if the packet should not be analyzed any further.
##
## .. bro:see:: discarder_check_ip discarder_check_tcp discarder_check_udp
##    discarder_maxlen
##
## .. note:: This is very low-level functionality and potentially expensive.
##    Avoid using it.
global discarder_check_icmp: function(p: pkt_hdr): bool;

## Bro's watchdog interval.
const watchdog_interval = 10 sec &redef;

## The maximum number of timers to expire after processing each new
## packet.  The value trades off spreading out the timer expiration load
## with possibly having to hold state longer.  A value of 0 means
## "process all expired timers with each new packet".
const max_timer_expires = 300 &redef;

## With a similar trade-off, this gives the number of remote events
## to process in a batch before interleaving other activity.
const max_remote_events_processed = 10 &redef;

# These need to match the definitions in Login.h.
#
# .. bro:see:: get_login_state
#
# todo:: use enum to make them autodoc'able
const LOGIN_STATE_AUTHENTICATE = 0;	# Trying to authenticate.
const LOGIN_STATE_LOGGED_IN = 1;	# Successful authentication.
const LOGIN_STATE_SKIP = 2;	# Skip any further processing.
const LOGIN_STATE_CONFUSED = 3;	# We're confused.

# It would be nice to replace these function definitions with some
# form of parameterized types.

## Returns minimum of two ``double`` values.
##
## a: First value.
## b: Second value.
##
## Returns: The minimum of *a* and *b*.
function min_double(a: double, b: double): double { return a < b ? a : b; }

## Returns maximum of two ``double`` values.
##
## a: First value.
## b: Second value.
##
## Returns: The maximum of *a* and *b*.
function max_double(a: double, b: double): double { return a > b ? a : b; }

## Returns minimum of two ``interval`` values.
##
## a: First value.
## b: Second value.
##
## Returns: The minimum of *a* and *b*.
function min_interval(a: interval, b: interval): interval { return a < b ? a : b; }

## Returns maximum of two ``interval`` values.
##
## a: First value.
## b: Second value.
##
## Returns: The maximum of *a* and *b*.
function max_interval(a: interval, b: interval): interval { return a > b ? a : b; }

## Returns minimum of two ``count`` values.
##
## a: First value.
## b: Second value.
##
## Returns: The minimum of *a* and *b*.
function min_count(a: count, b: count): count { return a < b ? a : b; }

## Returns maximum of two ``count`` values.
##
## a: First value.
## b: Second value.
##
## Returns: The maximum of *a* and *b*.
function max_count(a: count, b: count): count { return a > b ? a : b; }

## TODO.
global skip_authentication: set[string] &redef;

## TODO.
global direct_login_prompts: set[string] &redef;

## TODO.
global login_prompts: set[string] &redef;

## TODO.
global login_non_failure_msgs: set[string] &redef;

## TODO.
global login_failure_msgs: set[string] &redef;

## TODO.
global login_success_msgs: set[string] &redef;

## TODO.
global login_timeouts: set[string] &redef;

## A MIME header key/value pair.
##
## .. bro:see:: mime_header_list http_all_headers mime_all_headers mime_one_header
type mime_header_rec: record {
	name: string;	##< The header name.
	value: string;	##< The header value.
};

## A list of MIME headers.
##
## .. bro:see:: mime_header_rec http_all_headers mime_all_headers
type mime_header_list: table[count] of mime_header_rec;

## The length of MIME data segments delivered to handlers of
## :bro:see:`mime_segment_data`.
##
## .. bro:see:: mime_segment_data mime_segment_overlap_length
global mime_segment_length = 1024 &redef;

## The number of bytes of overlap between successive segments passed to
## :bro:see:`mime_segment_data`.
global mime_segment_overlap_length = 0 &redef;

## An RPC portmapper mapping.
##
## .. bro:see:: pm_mappings
type pm_mapping: record {
	program: count;	##< The RPC program.
	version: count;	##< The program version.
	p: port;	##< The port.
};

## Table of RPC portmapper mappings.
##
## .. bro:see:: pm_request_dump
type pm_mappings: table[count] of pm_mapping;

## An RPC portmapper request.
##
## .. bro:see:: pm_attempt_getport pm_request_getport
type pm_port_request: record {
	program: count;	##< The RPC program.
	version: count;	##< The program version.
	is_tcp: bool;	##< True if using TCP.
};

## An RPC portmapper *callit* request.
##
## .. bro:see:: pm_attempt_callit pm_request_callit
type pm_callit_request: record {
	program: count;	##< The RPC program.
	version: count;	##< The program version.
	proc: count;	##< The procedure being called.
	arg_size: count;	##< The size of the argument.
};

# See const.bif
# const RPC_SUCCESS = 0;
# const RPC_PROG_UNAVAIL = 1;
# const RPC_PROG_MISMATCH = 2;
# const RPC_PROC_UNAVAIL = 3;
# const RPC_GARBAGE_ARGS = 4;
# const RPC_SYSTEM_ERR = 5;
# const RPC_TIMEOUT = 6;
# const RPC_AUTH_ERROR = 7;
# const RPC_UNKNOWN_ERROR = 8;

## Mapping of numerical RPC status codes to readable messages.
##
## .. bro:see:: pm_attempt_callit pm_attempt_dump pm_attempt_getport
##    pm_attempt_null pm_attempt_set pm_attempt_unset rpc_dialogue rpc_reply
const RPC_status = {
	[RPC_SUCCESS] = "ok",
	[RPC_PROG_UNAVAIL] = "prog unavail",
	[RPC_PROG_MISMATCH] = "mismatch",
	[RPC_PROC_UNAVAIL] = "proc unavail",
	[RPC_GARBAGE_ARGS] = "garbage args",
	[RPC_SYSTEM_ERR] = "system err",
	[RPC_TIMEOUT] = "timeout",
	[RPC_AUTH_ERROR] = "auth error",
	[RPC_UNKNOWN_ERROR] = "unknown"
};

module NFS3;

export {
	## If true, :bro:see:`nfs_proc_read` and :bro:see:`nfs_proc_write`
	## events return the file data that has been read/written.
	##
	## .. bro:see:: NFS3::return_data_max NFS3::return_data_first_only
	const return_data = F &redef;

	## If :bro:id:`NFS3::return_data` is true, how much data should be
	## returned at most.
	const return_data_max = 512 &redef;

	## If :bro:id:`NFS3::return_data` is true, whether to *only* return data
	## if the read or write offset is 0, i.e., only return data for the
	## beginning of the file.
	const return_data_first_only = T &redef;

	## Record summarizing the general results and status of NFSv3
	## request/reply pairs.
	##
	## Note that when *rpc_stat* or *nfs_stat* indicates not successful,
	## the reply record passed to the corresponding event will be empty and
	## contain uninitialized fields, so don't use it. Also note that time
	## and duration values might not be fully accurate. For TCP, we record
	## times when the corresponding chunk of data is delivered to the
	## analyzer. Depending on the reassembler, this might be well after the
	## first packet of the request was received.
	##
	## .. bro:see:: nfs_proc_create nfs_proc_getattr nfs_proc_lookup
	##    nfs_proc_mkdir nfs_proc_not_implemented nfs_proc_null
	##    nfs_proc_read nfs_proc_readdir nfs_proc_readlink nfs_proc_remove
	##    nfs_proc_rmdir nfs_proc_write nfs_reply_status
	type info_t: record {
		## The RPC status.
		rpc_stat: rpc_status;
		## The NFS status.
		nfs_stat: status_t;
		## The start time of the request.
		req_start: time;
		## The duration of the request.
		req_dur: interval;
		## The length in bytes of the request.
		req_len: count;
		## The start time of the reply.
		rep_start: time;
		## The duration of the reply.
		rep_dur: interval;
		## The length in bytes of the reply.
		rep_len: count;
	};

	## NFS file attributes. Field names are based on RFC 1813.
	##
	## .. bro:see:: nfs_proc_getattr
	type fattr_t: record {
		ftype: file_type_t;	##< File type.
		mode: count;	##< Mode
		nlink: count;	##< Number of links.
		uid: count;	##< User ID.
		gid: count;	##< Group ID.
		size: count;	##< Size.
		used: count;	##< TODO.
		rdev1: count;	##< TODO.
		rdev2: count;	##< TODO.
		fsid: count;	##< TODO.
		fileid: count;	##< TODO.
		atime: time;	##< Time of last access.
		mtime: time;	##< Time of last modification.
		ctime: time;	##< Time of creation.
	};

	## NFS *readdir* arguments.
	##
	## .. bro:see:: nfs_proc_readdir
	type diropargs_t : record {
		dirfh: string;	##< The file handle of the directory.
		fname: string;	##< The name of the file we are interested in.
	};

	## NFS lookup reply. If the lookup failed, *dir_attr* may be set. If the
	## lookup succeeded, *fh* is always set and *obj_attr* and *dir_attr*
	## may be set.
	##
	## .. bro:see:: nfs_proc_lookup
	type lookup_reply_t: record {
		fh: string &optional;	##< File handle of object looked up.
		obj_attr: fattr_t &optional;	##< Optional attributes associated w/ file
		dir_attr: fattr_t &optional;	##< Optional attributes associated w/ dir.
	};

	## NFS *read* arguments.
	##
	## .. bro:see:: nfs_proc_read
	type readargs_t: record {
		fh: string;	##< File handle to read from.
		offset: count;	##< Offset in file.
		size: count;	##< Number of bytes to read.
	};

	## NFS *read* reply. If the lookup fails, *attr* may be set. If the
	## lookup succeeds, *attr* may be set and all other fields are set.
	type read_reply_t: record {
		attr: fattr_t &optional;	##< Attributes.
		size: count &optional;	##< Number of bytes read.
		eof: bool &optional;	##< Sid the read end at EOF.
		data: string &optional;	##< The actual data; not yet implemented.
	};

	## NFS *readline* reply. If the request fails, *attr* may be set. If the
	## request succeeds, *attr* may be set and all other fields are set.
	##
	## .. bro:see:: nfs_proc_readlink
	type readlink_reply_t: record {
		attr: fattr_t &optional;	##< Attributes.
		nfspath: string &optional;	##< Contents of the symlink; in general a pathname as text.
	};

	## NFS *write* arguments.
	##
	## .. bro:see:: nfs_proc_write
	type writeargs_t: record {
		fh: string;	##< File handle to write to.
		offset: count;	##< Offset in file.
		size: count;	##< Number of bytes to write.
		stable: stable_how_t;	##< How and when data is commited.
		data: string &optional;	##< The actual data; not implemented yet.
	};

	## NFS *wcc* attributes.
	##
	## .. bro:see:: NFS3::write_reply_t
	type wcc_attr_t: record {
		size: count;	##< The size.
		atime: time;	##< Access time.
		mtime: time;	##< Modification time.
	};

	## NFS *write* reply. If the request fails, *pre|post* attr may be set.
	## If the request succeeds, *pre|post* attr may be set and all other
	## fields are set.
	##
	## .. bro:see:: nfs_proc_write
	type write_reply_t: record {
		preattr: wcc_attr_t &optional;	##< Pre operation attributes.
		postattr: fattr_t &optional;	##< Post operation attributes.
		size: count &optional;	##< Size.
		commited: stable_how_t &optional;	##< TODO.
		verf: count &optional;	##< Write verifier cookie.
	};

	## NFS reply for *create*, *mkdir*, and *symlink*. If the proc
	## failed, *dir_\*_attr* may be set. If the proc succeeded, *fh* and the
	## *attr*'s may be set. Note: no guarantee that *fh* is set after
	## success.
	##
	## .. bro:see:: nfs_proc_create nfs_proc_mkdir
	type newobj_reply_t: record {
		fh: string &optional;	##< File handle of object created.
		obj_attr: fattr_t &optional;	##< Optional attributes associated w/ new object.
		dir_pre_attr: wcc_attr_t &optional;	##< Optional attributes associated w/ dir.
		dir_post_attr: fattr_t &optional;	##< Optional attributes associated w/ dir.
	};

	## NFS reply for *remove*, *rmdir*. Corresponds to *wcc_data* in the spec.
	##
	## .. bro:see:: nfs_proc_remove nfs_proc_rmdir
	type delobj_reply_t: record {
		dir_pre_attr: wcc_attr_t &optional;	##< Optional attributes associated w/ dir.
		dir_post_attr: fattr_t &optional;	##< Optional attributes associated w/ dir.
	};

	## NFS *readdir* arguments. Used for both *readdir* and *readdirplus*.
	##
	## .. bro:see:: nfs_proc_readdir
	type readdirargs_t: record {
		isplus: bool;	##< Is this a readdirplus request?
		dirfh: string;	##< The directory filehandle.
		cookie: count;	##< Cookie / pos in dir; 0 for first call.
		cookieverf: count;	##< The cookie verifier.
		dircount: count;	##< "count" field for readdir; maxcount otherwise (in bytes).
		maxcount: count &optional;	##< Only used for readdirplus. in bytes.
	};

	## NFS *direntry*.  *fh* and *attr* are used for *readdirplus*. However,
	## even for *readdirplus* they may not be filled out.
	##
	## .. bro:see:: NFS3::direntry_vec_t NFS3::readdir_reply_t
	type direntry_t: record {
		fileid: count;	##< E.g., inode number.
		fname:  string;	##< Filename.
		cookie: count;	##< Cookie value.
		attr: fattr_t &optional;	##< *readdirplus*: the *fh* attributes for the entry.
		fh: string &optional;	##< *readdirplus*: the *fh* for the entry
	};

	## Vector of NFS *direntry*.
	##
	## .. bro:see:: NFS3::readdir_reply_t
	type direntry_vec_t: vector of direntry_t;

	## NFS *readdir* reply. Used for *readdir* and *readdirplus*. If an is
	## returned, *dir_attr* might be set. On success, *dir_attr* may be set,
	## all others must be set.
	type readdir_reply_t: record {
		isplus: bool;	##< True if the reply for a *readdirplus* request.
		dir_attr: fattr_t &optional;	##< Directory attributes.
		cookieverf: count &optional;	##< TODO.
		entries: direntry_vec_t &optional;	##< Returned directory entries.
		eof: bool;	##< If true, no more entries in directory.
	};

	## NFS *fsstat*.
	type fsstat_t: record {
		attrs: fattr_t &optional;	##< Attributes.
		tbytes: double;	##< TODO.
		fbytes: double;	##< TODO.
		abytes: double;	##< TODO.
		tfiles: double;	##< TODO.
		ffiles: double;	##< TODO.
		afiles: double;	##< TODO.
		invarsec: interval;	##< TODO.
	};
} # end export

module Threading;

export {
	## The heartbeat interval used by the threading framework.
	## Changing this should usually not be necessary and will break
	## several tests.
	const heartbeat_interval = 1.0 secs &redef;
}

module GLOBAL;

## An NTP message.
##
## .. bro:see:: ntp_message
type ntp_msg: record {
	id: count;	##< Message ID.
	code: count;	##< Message code.
	stratum: count;	##< Stratum.
	poll: count;	##< Poll.
	precision: int;	##< Precision.
	distance: interval;	##< Distance.
	dispersion: interval;	##< Dispersion.
	ref_t: time;	##< Reference time.
	originate_t: time;	##< Originating time.
	receive_t: time;	##< Receive time.
	xmit_t: time;	##< Send time.
};


## Maps SMB command numbers to descriptive names.
global samba_cmds: table[count] of string &redef
			&default = function(c: count): string
				{ return fmt("samba-unknown-%d", c); };

## An SMB command header.
##
## .. bro:see:: smb_com_close smb_com_generic_andx smb_com_logoff_andx
##    smb_com_negotiate smb_com_negotiate_response smb_com_nt_create_andx
##    smb_com_read_andx smb_com_setup_andx smb_com_trans_mailslot
##    smb_com_trans_pipe smb_com_trans_rap smb_com_transaction
##    smb_com_transaction2 smb_com_tree_connect_andx smb_com_tree_disconnect
##    smb_com_write_andx smb_error smb_get_dfs_referral smb_message
type smb_hdr : record {
	command: count;	##< The command number (see :bro:see:`samba_cmds`).
	status: count;	##< The status code.
	flags: count;	##< Flag set 1.
	flags2: count;	##< Flag set 2.
	tid: count;	##< TODO.
	pid: count;	##< Process ID.
	uid: count;	##< User ID.
	mid: count;	##< TODO.
};

## An SMB transaction.
##
## .. bro:see:: smb_com_trans_mailslot smb_com_trans_pipe smb_com_trans_rap
##    smb_com_transaction smb_com_transaction2
type smb_trans : record {
	word_count: count;	##< TODO.
	total_param_count: count;	##< TODO.
	total_data_count: count;	##< TODO.
	max_param_count: count;	##< TODO.
	max_data_count: count;	##< TODO.
	max_setup_count: count;	##< TODO.
#	flags: count;
#	timeout: count;
	param_count: count;	##< TODO.
	param_offset: count;	##< TODO.
	data_count: count;	##< TODO.
	data_offset: count;	##< TODO.
	setup_count: count;	##< TODO.
	setup0: count;	##< TODO.
	setup1: count;	##< TODO.
	setup2: count;	##< TODO.
	setup3: count;	##< TODO.
	byte_count: count;	##< TODO.
	parameters: string;	##< TODO.
};


## SMB transaction data.
##
## .. bro:see:: smb_com_trans_mailslot smb_com_trans_pipe smb_com_trans_rap
##    smb_com_transaction smb_com_transaction2
##
## .. todo:: Should this really be a record type?
type smb_trans_data : record {
	data : string;	##< The transaction's data.
};

## Deprecated.
##
## .. todo:: Remove. It's still declared internally but doesn't seem  used anywhere
##    else.
type smb_tree_connect : record {
	flags: count;
	password: string;
	path: string;
	service: string;
};

## Deprecated.
##
## .. todo:: Remove. It's still declared internally but doesn't seem  used anywhere
##    else.
type smb_negotiate : table[count] of string;

## A list of router addresses offered by a DHCP server.
##
## .. bro:see:: dhcp_ack dhcp_offer
type dhcp_router_list: table[count] of addr;

## A DHCP message.
##
## .. bro:see:: dhcp_ack dhcp_decline dhcp_discover dhcp_inform dhcp_nak
##    dhcp_offer dhcp_release dhcp_request
type dhcp_msg: record {
	op: count;	##< Message OP code. 1 = BOOTREQUEST, 2 = BOOTREPLY
	m_type: count;	##< The type of DHCP message.
	xid: count;	##< Transaction ID of a DHCP session.
	h_addr: string;	##< Hardware address of the client.
	ciaddr: addr;	##< Original IP address of the client.
	yiaddr: addr;	##< IP address assigned to the client.
};

## A DNS message.
##
## .. bro:see:: dns_AAAA_reply dns_A_reply dns_CNAME_reply dns_EDNS_addl
##    dns_HINFO_reply dns_MX_reply dns_NS_reply dns_PTR_reply dns_SOA_reply
##    dns_SRV_reply dns_TSIG_addl dns_TXT_reply dns_WKS_reply dns_end
##    dns_message dns_query_reply dns_rejected dns_request
type dns_msg: record {
	id: count;	##< Transaction ID.

	opcode: count;	##< Operation code.
	rcode: count;	##< Return code.

	QR: bool;	##< Query response flag.
	AA: bool;	##< Authoritative answer flag.
	TC: bool;	##< Truncated packet flag.
	RD: bool;	##< Recursion desired flag.
	RA: bool;	##< Recursion available flag.
	Z: count;	##< TODO.

	num_queries: count;	##< Number of query records.
	num_answers: count;	##< Number of answer records.
	num_auth: count;	##< Number of authoritative records.
	num_addl: count;	##< Number of additional records.
};

## A DNS SOA record.
##
## .. bro:see:: dns_SOA_reply
type dns_soa: record {
	mname: string;	##< Primary source of data for zone.
	rname: string;	##< Mailbox for responsible person.
	serial: count;	##< Version number of zone.
	refresh: interval;	##< Seconds before refreshing.
	retry: interval;	##< How long before retrying failed refresh.
	expire: interval;	##< When zone no longer authoritative.
	minimum: interval;	##< Minimum TTL to use when exporting.
};

## An additional DNS EDNS record.
##
## .. bro:see:: dns_EDNS_addl
type dns_edns_additional: record {
	query: string;	##< Query.
	qtype: count;	##< Query type.
	t: count;	##< TODO.
	payload_size: count;	##< TODO.
	extended_rcode: count;	##< Extended return code.
	version: count;	##< Version.
	z_field: count;	##< TODO.
	TTL: interval;	##< Time-to-live.
	is_query: count;	##< TODO.
};

## An additional DNS TSIG record.
##
## bro:see:: dns_TSIG_addl
type dns_tsig_additional: record {
	query: string;	##< Query.
	qtype: count;	##< Query type.
	alg_name: string;	##< Algorithm name.
	sig: string;	##< Signature.
	time_signed: time;	##< Time when signed.
	fudge: time;	##< TODO.
	orig_id: count;	##< TODO.
	rr_error: count;	##< TODO.
	is_query: count;	##< TODO.
};

# DNS answer types.
#
# .. bro:see:: dns_answerr
#
# todo:: use enum to make them autodoc'able
const DNS_QUERY = 0;	##< A query. This shouldn't occur, just for completeness.
const DNS_ANS = 1;	##< An answer record.
const DNS_AUTH = 2;	##< An authoritative record.
const DNS_ADDL = 3;	##< An additional record.

## The general part of a DNS reply.
##
## .. bro:see:: dns_AAAA_reply dns_A_reply dns_CNAME_reply dns_HINFO_reply
##    dns_MX_reply dns_NS_reply dns_PTR_reply dns_SOA_reply dns_SRV_reply
##    dns_TXT_reply dns_WKS_reply
type dns_answer: record {
	## Answer type. One of :bro:see:`DNS_QUERY`, :bro:see:`DNS_ANS`,
	## :bro:see:`DNS_AUTH` and :bro:see:`DNS_ADDL`.
	answer_type: count;
	query: string;	##< Query.
	qtype: count;	##< Query type.
	qclass: count;	##< Query class.
	TTL: interval;	##< Time-to-live.
};

## For DNS servers in these sets, omit processing the AUTH records they include
## in their replies.
##
## .. bro:see:: dns_skip_all_auth dns_skip_addl
global dns_skip_auth: set[addr] &redef;

## For DNS servers in these sets, omit processing the ADDL records they include
## in their replies.
##
## .. bro:see:: dns_skip_all_addl dns_skip_auth
global dns_skip_addl: set[addr] &redef;

## If true, all DNS AUTH records are skipped.
##
## .. bro:see:: dns_skip_all_addl dns_skip_auth
global dns_skip_all_auth = T &redef;

## If true, all DNS ADDL records are skipped.
##
## .. bro:see:: dns_skip_all_auth dns_skip_addl
global dns_skip_all_addl = T &redef;

## If a DNS request includes more than this many queries, assume it's non-DNS
## traffic and do not process it.  Set to 0 to turn off this functionality.
global dns_max_queries = 5;

## HTTP session statistics.
##
## .. bro:see:: http_stats
type http_stats_rec: record {
	num_requests: count;	##< Number of requests.
	num_replies: count;	##< Number of replies.
	request_version: double;	##< HTTP version of the requests.
	reply_version: double;	##< HTTP Version of the replies.
};

## HTTP message statistics.
##
## .. bro:see:: http_message_done
type http_message_stat: record {
	## When the request/reply line was complete.
	start: time;
	## Whether the message was interrupted.
	interrupted: bool;
	## Reason phrase if interrupted.
	finish_msg: string;
	## Length of body processed (before finished/interrupted).
	body_length: count;
	## Total length of gaps within *body_length*.
	content_gap_length: count;
	## Length of headers (including the req/reply line, but not CR/LF's).
	header_length: count;
};

## Maximum number of HTTP entity data delivered to events. The amount of data
## can be limited for better performance, zero disables truncation.
##
## .. bro:see:: http_entity_data skip_http_entity_data skip_http_data
global http_entity_data_delivery_size = 1500 &redef;

## Skip HTTP data for performance considerations. The skipped
## portion will not go through TCP reassembly.
##
## .. bro:see:: http_entity_data skip_http_entity_data http_entity_data_delivery_size
const skip_http_data = F &redef;

## Maximum length of HTTP URIs passed to events. Longer ones will be truncated
## to prevent over-long URIs (usually sent by worms) from slowing down event
## processing.  A value of -1 means "do not truncate".
##
## .. bro:see:: http_request
const truncate_http_URI = -1 &redef;

## IRC join information.
##
## .. bro:see:: irc_join_list
type irc_join_info: record {
	nick: string;
	channel: string;
	password: string;
	usermode: string;
};

## Set of IRC join information.
##
## .. bro:see:: irc_join_message
type irc_join_list: set[irc_join_info];

## Deprecated.
##
## .. todo:: Remove. It's still declared internally but doesn't seem  used anywhere
##    else.
global irc_servers : set[addr] &redef;

## Internal to the stepping stone detector.
const stp_delta: interval &redef;

## Internal to the stepping stone detector.
const stp_idle_min: interval &redef;

## Internal to the stepping stone detector.
global stp_skip_src: set[addr] &redef;

## Deprecated.
const interconn_min_interarrival: interval &redef;

## Deprecated.
const interconn_max_interarrival: interval &redef;

## Deprecated.
const interconn_max_keystroke_pkt_size: count &redef;

## Deprecated.
const interconn_default_pkt_size: count &redef;

## Deprecated.
const interconn_stat_period: interval &redef;

## Deprecated.
const interconn_stat_backoff: double &redef;

## Deprecated.
type interconn_endp_stats: record {
	num_pkts: count;
	num_keystrokes_two_in_row: count;
	num_normal_interarrivals: count;
	num_8k0_pkts: count;
	num_8k4_pkts: count;
	is_partial: bool;
	num_bytes: count;
	num_7bit_ascii: count;
	num_lines: count;
	num_normal_lines: count;
};

## Deprecated.
const backdoor_stat_period: interval &redef;

## Deprecated.
const backdoor_stat_backoff: double &redef;

## Deprecated.
type backdoor_endp_stats: record {
	is_partial: bool;
	num_pkts: count;
	num_8k0_pkts: count;
	num_8k4_pkts: count;
	num_lines: count;
	num_normal_lines: count;
	num_bytes: count;
	num_7bit_ascii: count;
};

## Description of a signature match.
##
## .. bro:see:: signature_match
type signature_state: record {
	sig_id:       string;	##< ID of the matching signature.
	conn:         connection;	##< Matching connection.
	is_orig:      bool;	##< True if matching endpoint is originator.
	payload_size: count;	##< Payload size of the first matching packet of current endpoint.
};

# Deprecated.
#
# .. todo:: This type is no longer used. Remove any reference of this from the
#    core.
type software_version: record {
	major: int;
	minor: int;
	minor2: int;
	addl: string;
};

# Deprecated.
#
# .. todo:: This type is no longer used. Remove any reference of this from the
#    core.
type software: record {
	name: string;
	version: software_version;
};

## Quality of passive fingerprinting matches.
##
## .. bro:see:: OS_version
type OS_version_inference: enum {
	direct_inference,	##< TODO.
	generic_inference,	##< TODO.
	fuzzy_inference,	##< TODO.
};

## Passive fingerprinting match.
##
## .. bro:see:: OS_version_found
type OS_version: record {
	genre: string;	##< Linux, Windows, AIX, ...
	detail: string;	##< Kernel version or such.
	dist: count;	##< How far is the host away from the sensor (TTL)?.
	match_type: OS_version_inference;	##< Quality of the match.
};

## Defines for which subnets we should do passive fingerprinting.
##
## .. bro:see:: OS_version_found
global generate_OS_version_event: set[subnet] &redef;

# Type used to report load samples via :bro:see:`load_sample`. For now, it's a
# set of names (event names, source file names, and perhaps ``<source file, line
# number>``), which were seen during the sample.
type load_sample_info: set[string];

## ID for NetFlow header. This is primarily a means to sort together NetFlow
## headers and flow records at the script level.
type nfheader_id: record {
	## Name of the NetFlow file (e.g., ``netflow.dat``) or the receiving
	## socket address (e.g., ``127.0.0.1:5555``), or an explicit name if
	## specified to ``-y`` or ``-Y``.
	rcvr_id: string;
	## A serial number, ignoring any overflows.
	pdu_id: count;
};

## A NetFlow v5 header.
##
## .. bro:see:: netflow_v5_header
type nf_v5_header: record {
	h_id: nfheader_id;	##< ID for sorting.
	cnt: count;	##< TODO.
	sysuptime: interval;	##< Router's uptime.
	exporttime: time;	##< When the data was exported.
	flow_seq: count;	##< Sequence number.
	eng_type: count;	##< Engine type.
	eng_id: count;	##< Engine ID.
	sample_int: count;	##< Sampling interval.
	exporter: addr;	##< Exporter address.
};

## A NetFlow v5 record.
##
## .. bro:see:: netflow_v5_record
type nf_v5_record: record {
	h_id: nfheader_id;	##< ID for sorting.
	id: conn_id;	##< Connection ID.
	nexthop: addr;	##< Address of next hop.
	input: count;	##< Input interface.
	output: count;	##< Output interface.
	pkts: count;	##< Number of packets.
	octets: count;	##< Number of bytes.
	first: time;	##< Timestamp of first packet.
	last: time;	##< Timestamp of last packet.
	tcpflag_fin: bool;	##< FIN flag for TCP flows.
	tcpflag_syn: bool;	##< SYN flag for TCP flows.
	tcpflag_rst: bool;	##< RST flag for TCP flows.
	tcpflag_psh: bool;	##< PSH flag for TCP flows.
	tcpflag_ack: bool;	##< ACK flag for TCP flows.
	tcpflag_urg: bool;	##< URG flag for TCP flows.
	proto: count;	##< IP protocol.
	tos: count;	##< Type of service.
	src_as: count;	##< Source AS.
	dst_as: count;	##< Destination AS.
	src_mask: count;	##< Source mask.
	dst_mask: count;	##< Destination mask.
};


## A BitTorrent peer.
##
## .. bro:see:: bittorrent_peer_set
type bittorrent_peer: record {
	h: addr;	##< The peer's address.
	p: port;	##< The peer's port.
};

## A set of BitTorrent peers.
##
## .. bro:see:: bt_tracker_response
type bittorrent_peer_set: set[bittorrent_peer];

## BitTorrent "benc" value. Note that "benc" = Bencode ("Bee-Encode"), per
## http://en.wikipedia.org/wiki/Bencode.
##
## .. bro:see:: bittorrent_benc_dir
type bittorrent_benc_value: record {
	i: int &optional;	##< TODO.
	s: string &optional;	##< TODO.
	d: string &optional;	##< TODO.
	l: string &optional;	##< TODO.
};

## A table of BitTorrent "benc" values.
##
## .. bro:see:: bt_tracker_response
type bittorrent_benc_dir: table[string] of bittorrent_benc_value;

## Header table type used by BitTorrent analyzer.
##
## .. bro:see:: bt_tracker_request bt_tracker_response
##    bt_tracker_response_not_ok
type bt_tracker_headers: table[string] of string;

type ModbusCoils: vector of bool;
type ModbusRegisters: vector of count;

type ModbusHeaders: record {
	tid:           count;
	pid:           count;
	uid:           count;
	function_code: count;
};

module Unified2;
export {
	type Unified2::IDSEvent: record {
		sensor_id:          count;
		event_id:           count;
		ts:                 time;
		signature_id:       count;
		generator_id:       count;
		signature_revision: count;
		classification_id:  count;
		priority_id:        count;
		src_ip:             addr;
		dst_ip:             addr;
		src_p:              port;
		dst_p:              port;
		impact_flag:        count;
		impact:             count;
		blocked:            count;
		## Not available in "legacy" IDS events.
		mpls_label:         count  &optional;
		## Not available in "legacy" IDS events.
		vlan_id:            count  &optional;
		## Only available in "legacy" IDS events.
		packet_action:      count  &optional;
	};

	type Unified2::Packet: record {
		sensor_id:    count;
		event_id:     count;
		event_second: count;
		packet_ts:    time;
		link_type:    count;
		data:         string;
	};
}

module X509;
export {
	type Certificate: record {
		version: count;	##< Version number.
		serial: string;	##< Serial number.
		subject: string;	##< Subject.
		issuer: string;	##< Issuer.
		not_valid_before: time;	##< Timestamp before when certificate is not valid.
		not_valid_after: time;	##< Timestamp after when certificate is not valid.
		key_alg: string;	##< Name of the key algorithm
		sig_alg: string;	##< Name of the signature algorithm
		key_type: string &optional;	##< Key type, if key parseable by openssl (either rsa, dsa or ec)
		key_length: count &optional;	##< Key length in bits
		exponent: string &optional;	##< Exponent, if RSA-certificate
		curve: string &optional;	##< Curve, if EC-certificate
	} &log;

	type Extension: record {
		name: string;	##< Long name of extension. oid if name not known
		short_name: string &optional;	##< Short name of extension if known
		oid: string;	##< Oid of extension
		critical: bool;	##< True if extension is critical
		value: string;	##< Extension content parsed to string for known extensions. Raw data otherwise.
	};

	type BasicConstraints: record {
		ca: bool;	##< CA flag set?
		path_len: count &optional;	##< Maximum path length
	} &log;

	type SubjectAlternativeName: record {
		dns: string_vec &optional &log;	##< List of DNS entries in SAN
		uri: string_vec &optional &log;	##< List of URI entries in SAN
		email: string_vec &optional &log;	##< List of email entries in SAN
		ip: addr_vec &optional &log;	##< List of IP entries in SAN
		other_fields: bool;	##< True if the certificate contained other, not recognized or parsed name fields
	};

	## Result of an X509 certificate chain verification
	type Result: record {
		## OpenSSL result code
		result:	count;
		## Result as string
		result_string: string;
		## References to the final certificate chain, if verification successful. End-host certificate is first.
		chain_certs: vector of opaque of x509 &optional;
	};
}

module SOCKS;
export {
	## This record is for a SOCKS client or server to provide either a
	## name or an address to represent a desired or established connection.
	type Address: record {
		host: addr   &optional;
		name: string &optional;
	} &log;
}
module GLOBAL;

@load base/bif/plugins/Bro_SNMP.types.bif

module SNMP;
export {
	## The top-level message data structure of an SNMPv1 datagram, not
	## including the PDU data.  See :rfc:`1157`.
	type SNMP::HeaderV1: record {
		community: string;
	};

	## The top-level message data structure of an SNMPv2 datagram, not
	## including the PDU data.  See :rfc:`1901`.
	type SNMP::HeaderV2: record {
		community: string;
	};

	## The ``ScopedPduData`` data structure of an SNMPv3 datagram, not
	## including the PDU data (i.e. just the "context" fields).
	## See :rfc:`3412`.
	type SNMP::ScopedPDU_Context: record {
		engine_id: string;
		name:      string;
	};

	## The top-level message data structure of an SNMPv3 datagram, not
	## including the PDU data.  See :rfc:`3412`.
	type SNMP::HeaderV3: record {
		id:              count;
		max_size:        count;
		flags:           count;
		auth_flag:       bool;
		priv_flag:       bool;
		reportable_flag: bool;
		security_model:  count;
		security_params: string;
		pdu_context:     SNMP::ScopedPDU_Context &optional;
	};

	## A generic SNMP header data structure that may include data from
	## any version of SNMP.  The value of the ``version`` field
	## determines what header field is initialized.
	type SNMP::Header: record {
		version: count;
		v1:      SNMP::HeaderV1 &optional; ##< Set when ``version`` is 0.
		v2:      SNMP::HeaderV2 &optional; ##< Set when ``version`` is 1.
		v3:      SNMP::HeaderV3 &optional; ##< Set when ``version`` is 3.
	};

	## A generic SNMP object value, that may include any of the
	## valid ``ObjectSyntax`` values from :rfc:`1155` or :rfc:`3416`.
	## The value is decoded whenever possible and assigned to
	## the appropriate field, which can be determined from the value
	## of the ``tag`` field.  For tags that can't be mapped to an
	## appropriate type, the ``octets`` field holds the BER encoded
	## ASN.1 content if there is any (though, ``octets`` is may also
	## be used for other tags such as OCTET STRINGS or Opaque).  Null
	## values will only have their corresponding tag value set.
	type SNMP::ObjectValue: record {
		tag:      count;
		oid:      string &optional;
		signed:   int    &optional;
		unsigned: count  &optional;
		address:  addr   &optional;
		octets:   string &optional;
	};

	# These aren't an enum because it's easier to type fields as count.
	# That way don't have to deal with type conversion, plus doesn't
	# mislead that these are the only valid tag values (it's just the set
	# of known tags).
	const SNMP::OBJ_INTEGER_TAG       : count = 0x02; ##< Signed 64-bit integer.
	const SNMP::OBJ_OCTETSTRING_TAG   : count = 0x04; ##< An octet string.
	const SNMP::OBJ_UNSPECIFIED_TAG   : count = 0x05; ##< A NULL value.
	const SNMP::OBJ_OID_TAG           : count = 0x06; ##< An Object Identifier.
	const SNMP::OBJ_IPADDRESS_TAG     : count = 0x40; ##< An IP address.
	const SNMP::OBJ_COUNTER32_TAG     : count = 0x41; ##< Unsigned 32-bit integer.
	const SNMP::OBJ_UNSIGNED32_TAG    : count = 0x42; ##< Unsigned 32-bit integer.
	const SNMP::OBJ_TIMETICKS_TAG     : count = 0x43; ##< Unsigned 32-bit integer.
	const SNMP::OBJ_OPAQUE_TAG        : count = 0x44; ##< An octet string.
	const SNMP::OBJ_COUNTER64_TAG     : count = 0x46; ##< Unsigned 64-bit integer.
	const SNMP::OBJ_NOSUCHOBJECT_TAG  : count = 0x80; ##< A NULL value.
	const SNMP::OBJ_NOSUCHINSTANCE_TAG: count = 0x81; ##< A NULL value.
	const SNMP::OBJ_ENDOFMIBVIEW_TAG  : count = 0x82; ##< A NULL value.

	## The ``VarBind`` data structure from either :rfc:`1157` or
	## :rfc:`3416`, which maps an Object Identifier to a value.
	type SNMP::Binding: record {
		oid:   string;
		value: SNMP::ObjectValue;
	};

	## A ``VarBindList`` data structure from either :rfc:`1157` or :rfc:`3416`.
	## A sequences of :bro:see:`SNMP::Binding`, which maps an OIDs to values.
	type SNMP::Bindings: vector of SNMP::Binding;

	## A ``PDU`` data structure from either :rfc:`1157` or :rfc:`3416`.
	type SNMP::PDU: record {
		request_id:   int;
		error_status: int;
		error_index:  int;
		bindings:     SNMP::Bindings;
	};

	## A ``Trap-PDU`` data structure from :rfc:`1157`.
	type SNMP::TrapPDU: record {
		enterprise:    string;
		agent:         addr;
		generic_trap:  int;
		specific_trap: int;
		time_stamp:    count;
		bindings:      SNMP::Bindings;
	};

	## A ``BulkPDU`` data structure from :rfc:`3416`.
	type SNMP::BulkPDU: record {
		request_id:      int;
		non_repeaters:   count;
		max_repititions: count;
		bindings:        SNMP::Bindings;
	};
}

module GLOBAL;

@load base/bif/event.bif

## BPF filter the user has set via the -f command line options. Empty if none.
const cmd_line_bpf_filter = "" &redef;

## The maximum number of open files to keep cached at a given time.
## If set to zero, this is automatically determined by inspecting
## the current/maximum limit on open files for the process.
const max_files_in_cache = 0 &redef;

## Deprecated.
const log_rotate_interval = 0 sec &redef;

## Deprecated.
const log_rotate_base_time = "0:00" &redef;

## Deprecated.
const log_max_size = 0.0 &redef;

## Deprecated.
const log_encryption_key = "<undefined>" &redef;

## Write profiling info into this file in regular intervals. The easiest way to
## activate profiling is loading :doc:`/scripts/policy/misc/profiling.bro`.
##
## .. bro:see:: profiling_interval expensive_profiling_multiple segment_profiling
global profiling_file: file &redef;

## Update interval for profiling (0 disables).  The easiest way to activate
## profiling is loading  :doc:`/scripts/policy/misc/profiling.bro`.
##
## .. bro:see:: profiling_file expensive_profiling_multiple segment_profiling
const profiling_interval = 0 secs &redef;

## Multiples of :bro:see:`profiling_interval` at which (more expensive) memory
## profiling is done (0 disables).
##
## .. bro:see:: profiling_interval profiling_file segment_profiling
const expensive_profiling_multiple = 0 &redef;

## If true, then write segment profiling information (very high volume!)
## in addition to profiling statistics.
##
## .. bro:see:: profiling_interval expensive_profiling_multiple profiling_file
const segment_profiling = F &redef;

## Output modes for packet profiling information.
##
## .. bro:see:: pkt_profile_mode pkt_profile_freq pkt_profile_file
type pkt_profile_modes: enum {
	PKT_PROFILE_MODE_NONE,	##< No output.
	PKT_PROFILE_MODE_SECS,	##< Output every :bro:see:`pkt_profile_freq` seconds.
	PKT_PROFILE_MODE_PKTS,	##< Output every :bro:see:`pkt_profile_freq` packets.
	PKT_PROFILE_MODE_BYTES,	##< Output every :bro:see:`pkt_profile_freq` bytes.
};

## Output mode for packet profiling information.
##
## .. bro:see:: pkt_profile_modes pkt_profile_freq pkt_profile_file
const pkt_profile_mode = PKT_PROFILE_MODE_NONE &redef;

## Frequency associated with packet profiling.
##
## .. bro:see:: pkt_profile_modes pkt_profile_mode pkt_profile_file
const pkt_profile_freq = 0.0 &redef;

## File where packet profiles are logged.
##
## .. bro:see:: pkt_profile_modes pkt_profile_freq pkt_profile_mode
global pkt_profile_file: file &redef;

## Rate at which to generate :bro:see:`load_sample` events. As all
## events, the event is only generated if you've also defined a
## :bro:see:`load_sample` handler.  Units are inverse number of packets; e.g.,
## a value of 20 means "roughly one in every 20 packets".
##
## .. bro:see:: load_sample
global load_sample_freq = 20 &redef;

## Rate at which to generate :bro:see:`gap_report` events assessing to what
## degree the measurement process appears to exhibit loss.
##
## .. bro:see:: gap_report
const gap_report_freq = 1.0 sec &redef;

## Whether to attempt to automatically detect SYN/FIN/RST-filtered trace
## and not report missing segments for such connections.
## If this is enabled, then missing data at the end of connections may not
## be reported via :bro:see:`content_gap`.
const detect_filtered_trace = F &redef;

## Whether we want :bro:see:`content_gap` and :bro:see:`gap_report` for partial
## connections. A connection is partial if it is missing a full handshake. Note
## that gap reports for partial connections might not be reliable.
##
## .. bro:see:: content_gap gap_report partial_connection
const report_gaps_for_partial = F &redef;

## Flag to prevent Bro from exiting automatically when input is exhausted.
## Normally Bro terminates when all packet sources have gone dry
## and communication isn't enabled. If this flag is set, Bro's main loop will
## instead keep idling until :bro:see:`terminate` is explicitly called.
##
## This is mainly for testing purposes when termination behaviour needs to be
## controlled for reproducing results.
const exit_only_after_terminate = F &redef;

## The CA certificate file to authorize remote Bros/Broccolis.
##
## .. bro:see:: ssl_private_key ssl_passphrase
const ssl_ca_certificate = "<undefined>" &redef;

## File containing our private key and our certificate.
##
## .. bro:see:: ssl_ca_certificate ssl_passphrase
const ssl_private_key = "<undefined>" &redef;

## The passphrase for our private key. Keeping this undefined
## causes Bro to prompt for the passphrase.
##
## .. bro:see:: ssl_private_key ssl_ca_certificate
const ssl_passphrase = "<undefined>" &redef;

## Default mode for Bro's user-space dynamic packet filter. If true, packets
## that aren't explicitly allowed through, are dropped from any further
## processing.
##
## .. note:: This is not the BPF packet filter but an additional dynamic filter
##    that Bro optionally applies just before normal processing starts.
##
## .. bro:see:: install_dst_addr_filter install_dst_net_filter
##    install_src_addr_filter install_src_net_filter  uninstall_dst_addr_filter
##    uninstall_dst_net_filter uninstall_src_addr_filter uninstall_src_net_filter
const packet_filter_default = F &redef;

## Maximum size of regular expression groups for signature matching.
const sig_max_group_size = 50 &redef;

## Deprecated. No longer functional.
const enable_syslog = F &redef;

## Description transmitted to remote communication peers for identification.
const peer_description = "bro" &redef;

## If true, broadcast events received from one peer to all other peers.
##
## .. bro:see:: forward_remote_state_changes
##
## .. note:: This option is only temporary and will disappear once we get a
##    more sophisticated script-level communication framework.
const forward_remote_events = F &redef;

## If true, broadcast state updates received from one peer to all other peers.
##
## .. bro:see:: forward_remote_events
##
## .. note:: This option is only temporary and will disappear once we get a
##    more sophisticated script-level communication framework.
const forward_remote_state_changes = F &redef;

## Place-holder constant indicating "no peer".
const PEER_ID_NONE = 0;

# Signature payload pattern types.
# todo:: use enum to help autodoc
# todo:: Still used?
#const SIG_PATTERN_PAYLOAD = 0;
#const SIG_PATTERN_HTTP = 1;
#const SIG_PATTERN_FTP = 2;
#const SIG_PATTERN_FINGER = 3;

# Deprecated.
# todo::Should use the new logging framework directly.
const REMOTE_LOG_INFO = 1;	##< Deprecated.
const REMOTE_LOG_ERROR = 2;	##< Deprecated.

# Source of logging messages from the communication framework.
# todo:: these should go into an enum to make them autodoc'able.
const REMOTE_SRC_CHILD = 1;	##< Message from the child process.
const REMOTE_SRC_PARENT = 2;	##< Message from the parent process.
const REMOTE_SRC_SCRIPT = 3;	##< Message from a policy script.

## Synchronize trace processing at a regular basis in pseudo-realtime mode.
##
## .. bro:see:: remote_trace_sync_peers
const remote_trace_sync_interval = 0 secs &redef;

## Number of peers across which to synchronize trace processing in
## pseudo-realtime mode.
##
## .. bro:see:: remote_trace_sync_interval
const remote_trace_sync_peers = 0 &redef;

## Whether for :bro:attr:`&synchronized` state to send the old value as a
## consistency check.
const remote_check_sync_consistency = F &redef;

## Reassemble the beginning of all TCP connections before doing
## signature matching. Enabling this provides more accurate matching at the
## expense of CPU cycles.
##
## .. bro:see:: dpd_buffer_size
##    dpd_match_only_beginning dpd_ignore_ports
##
## .. note:: Despite the name, this option affects *all* signature matching, not
##    only signatures used for dynamic protocol detection.
const dpd_reassemble_first_packets = T &redef;

## Size of per-connection buffer used for dynamic protocol detection. For each
## connection, Bro buffers this initial amount of payload in memory so that
## complete protocol analysis can start even after the initial packets have
## already passed through (i.e., when a DPD signature matches only later).
## However, once the buffer is full, data is deleted and lost to analyzers that
## are activated afterwards. Then only analyzers that can deal with partial
## connections will be able to analyze the session.
##
## .. bro:see:: dpd_reassemble_first_packets dpd_match_only_beginning
##    dpd_ignore_ports
const dpd_buffer_size = 1024 &redef;

## If true, stops signature matching if :bro:see:`dpd_buffer_size` has been
## reached.
##
## .. bro:see:: dpd_reassemble_first_packets dpd_buffer_size
##    dpd_ignore_ports
##
## .. note:: Despite the name, this option affects *all* signature matching, not
##    only signatures used for dynamic protocol detection.
const dpd_match_only_beginning = T &redef;

## If true, don't consider any ports for deciding which protocol analyzer to
## use.
##
## .. bro:see:: dpd_reassemble_first_packets dpd_buffer_size
##    dpd_match_only_beginning
const dpd_ignore_ports = F &redef;

## Ports which the core considers being likely used by servers. For ports in
## this set, it may heuristically decide to flip the direction of the
## connection if it misses the initial handshake.
const likely_server_ports: set[port] &redef;

## Per-incident timer managers are drained after this amount of inactivity.
const timer_mgr_inactivity_timeout = 1 min &redef;

## If true, output profiling for Time-Machine queries.
const time_machine_profiling = F &redef;

## If true, warns about unused event handlers at startup.
const check_for_unused_event_handlers = F &redef;

# If true, dumps all invoked event handlers at startup.
# todo::Still used?
# const dump_used_event_handlers = F &redef;

## Deprecated.
const suppress_local_output = F &redef;

## Holds the filename of the trace file given with ``-w`` (empty if none).
##
## .. bro:see:: record_all_packets
const trace_output_file = "";

## If a trace file is given with ``-w``, dump *all* packets seen by Bro into it.
## By default, Bro applies (very few) heuristics to reduce the volume. A side
## effect of setting this to true is that we can write the packets out before we
## actually process them, which can be helpful for debugging in case the
## analysis triggers a crash.
##
## .. bro:see:: trace_output_file
const record_all_packets = F &redef;

## Ignore certain TCP retransmissions for :bro:see:`conn_stats`.  Some
## connections (e.g., SSH) retransmit the acknowledged last byte to keep the
## connection alive. If *ignore_keep_alive_rexmit* is set to true, such
## retransmissions will be excluded in the rexmit counter in
## :bro:see:`conn_stats`.
##
## .. bro:see:: conn_stats
const ignore_keep_alive_rexmit = F &redef;

module JSON;
export {
	type TimestampFormat: enum {
		## Timestamps will be formatted as UNIX epoch doubles.  This is
		## the format that Bro typically writes out timestamps.
		TS_EPOCH,
		## Timestamps will be formatted as unsigned integers that
		## represent the number of milliseconds since the UNIX
		## epoch.
		TS_MILLIS,
		## Timestamps will be formatted in the ISO8601 DateTime format.
		## Subseconds are also included which isn't actually part of the
		## standard but most consumers that parse ISO8601 seem to be able
		## to cope with that.
		TS_ISO8601,
	};
}

module Tunnel;
export {
	## The maximum depth of a tunnel to decapsulate until giving up.
	## Setting this to zero will disable all types of tunnel decapsulation.
	const max_depth: count = 2 &redef;

	## Toggle whether to do IPv{4,6}-in-IPv{4,6} decapsulation.
	const enable_ip = T &redef;

	## Toggle whether to do IPv{4,6}-in-AYIYA decapsulation.
	const enable_ayiya = T &redef;

	## Toggle whether to do IPv6-in-Teredo decapsulation.
	const enable_teredo = T &redef;

	## Toggle whether to do GTPv1 decapsulation.
	const enable_gtpv1 = T &redef;

	## Toggle whether to do GRE decapsulation.
	const enable_gre = T &redef;

	## With this option set, the Teredo analysis will first check to see if
	## other protocol analyzers have confirmed that they think they're
	## parsing the right protocol and only continue with Teredo tunnel
	## decapsulation if nothing else has yet confirmed.  This can help
	## reduce false positives of UDP traffic (e.g. DNS) that also happens
	## to have a valid Teredo encapsulation.
	const yielding_teredo_decapsulation = T &redef;

	## With this set, the Teredo analyzer waits until it sees both sides
	## of a connection using a valid Teredo encapsulation before issuing
	## a :bro:see:`protocol_confirmation`.  If it's false, the first
	## occurrence of a packet with valid Teredo encapsulation causes a
	## confirmation.  Both cases are still subject to effects of
	## :bro:see:`Tunnel::yielding_teredo_decapsulation`.
	const delay_teredo_confirmation = T &redef;

	## With this set, the GTP analyzer waits until the most-recent upflow
	## and downflow packets are a valid GTPv1 encapsulation before
	## issuing :bro:see:`protocol_confirmation`.  If it's false, the
	## first occurrence of a packet with valid GTPv1 encapsulation causes
	## confirmation.  Since the same inner connection can be carried
	## differing outer upflow/downflow connections, setting to false
	## may work better.
	const delay_gtp_confirmation = F &redef;

	## How often to cleanup internal state for inactive IP tunnels
	## (includes GRE tunnels).
	const ip_tunnel_timeout = 24hrs &redef;
} # end export
module GLOBAL;

module Reporter;
export {
	## Tunable for sending reporter info messages to STDERR.  The option to
	## turn it off is presented here in case Bro is being run by some
	## external harness and shouldn't output anything to the console.
	const info_to_stderr = T &redef;

	## Tunable for sending reporter warning messages to STDERR.  The option
	## to turn it off is presented here in case Bro is being run by some
	## external harness and shouldn't output anything to the console.
	const warnings_to_stderr = T &redef;

	## Tunable for sending reporter error messages to STDERR.  The option to
	## turn it off is presented here in case Bro is being run by some
	## external harness and shouldn't output anything to the console.
	const errors_to_stderr = T &redef;
}
module GLOBAL;

## Number of bytes per packet to capture from live interfaces.
const snaplen = 8192 &redef;

## Seed for hashes computed internally for probabilistic data structures. Using
## the same value here will make the hashes compatible between independent Bro
## instances. If left unset, Bro will use a temporary local seed.
const global_hash_seed: string = "" &redef;

## Number of bits in UIDs that are generated to identify connections and
## files.  The larger the value, the more confidence in UID uniqueness.
## The maximum is currently 128 bits.
const bits_per_uid: count = 96 &redef;

# Load BiFs defined by plugins.
@load base/bif/plugins

# Load these frameworks here because they use fairly deep integration with
# BiFs and script-land defined types.
@load base/frameworks/logging
@load base/frameworks/input
@load base/frameworks/analyzer
@load base/frameworks/files

@load base/bif<|MERGE_RESOLUTION|>--- conflicted
+++ resolved
@@ -75,14 +75,13 @@
 ##    directly and then remove this alias.
 type table_string_of_string: table[string] of string;
 
-<<<<<<< HEAD
 ## A set of file analyzer tags.
 ##
 ## .. todo:: We need this type definition only for declaring builtin functions
 ##    via ``bifcl``. We should extend ``bifcl`` to understand composite types
 ##    directly and then remove this alias.
 type files_tag_set: set[Files::Tag];
-=======
+
 ## A structure indicating a MIME type and strength of a match against
 ## file magic signatures.
 ##
@@ -99,7 +98,6 @@
 ##
 ## :bro:see:`file_magic`
 type mime_matches: vector of mime_match;
->>>>>>> 37dd3312
 
 ## A connection's transport-layer protocol. Note that Bro uses the term
 ## "connection" broadly, using flow semantics for ICMP and UDP.
