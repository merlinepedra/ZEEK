--- conflicted
+++ resolved
@@ -1,351 +1,271 @@
 [source=../input.log, reader=Input::READER_RAW, mode=Input::REREAD, name=input, fields=<no value description>, want_record=F, ev=line
 { 
-<<<<<<< HEAD
-print A::description;
-print A::tpe;
-print A::s;
-}, config={
-=======
-print outfile, A::description;
-print outfile, A::tpe;
-print outfile, A::s;
-try = try + 1;
-if (16 == try) 
-{ 
-close(outfile);
-terminate();
-}
->>>>>>> 34ead91f
+print outfile, A::description;
+print outfile, A::tpe;
+print outfile, A::s;
+try = try + 1;
+if (16 == try) 
+{ 
+close(outfile);
+terminate();
+}
+
+}, config={
 
 }]
 Input::EVENT_NEW
 sdfkh:KH;fdkncv;ISEUp34:Fkdj;YVpIODhfDF
 [source=../input.log, reader=Input::READER_RAW, mode=Input::REREAD, name=input, fields=<no value description>, want_record=F, ev=line
 { 
-<<<<<<< HEAD
-print A::description;
-print A::tpe;
-print A::s;
-}, config={
-=======
-print outfile, A::description;
-print outfile, A::tpe;
-print outfile, A::s;
-try = try + 1;
-if (16 == try) 
-{ 
-close(outfile);
-terminate();
-}
->>>>>>> 34ead91f
+print outfile, A::description;
+print outfile, A::tpe;
+print outfile, A::s;
+try = try + 1;
+if (16 == try) 
+{ 
+close(outfile);
+terminate();
+}
+
+}, config={
 
 }]
 Input::EVENT_NEW
 DSF"DFKJ"SDFKLh304yrsdkfj@#(*U$34jfDJup3UF
 [source=../input.log, reader=Input::READER_RAW, mode=Input::REREAD, name=input, fields=<no value description>, want_record=F, ev=line
 { 
-<<<<<<< HEAD
-print A::description;
-print A::tpe;
-print A::s;
-}, config={
-=======
-print outfile, A::description;
-print outfile, A::tpe;
-print outfile, A::s;
-try = try + 1;
-if (16 == try) 
-{ 
-close(outfile);
-terminate();
-}
->>>>>>> 34ead91f
+print outfile, A::description;
+print outfile, A::tpe;
+print outfile, A::s;
+try = try + 1;
+if (16 == try) 
+{ 
+close(outfile);
+terminate();
+}
+
+}, config={
 
 }]
 Input::EVENT_NEW
 q3r3057fdf
 [source=../input.log, reader=Input::READER_RAW, mode=Input::REREAD, name=input, fields=<no value description>, want_record=F, ev=line
 { 
-<<<<<<< HEAD
-print A::description;
-print A::tpe;
-print A::s;
-}, config={
-=======
-print outfile, A::description;
-print outfile, A::tpe;
-print outfile, A::s;
-try = try + 1;
-if (16 == try) 
-{ 
-close(outfile);
-terminate();
-}
->>>>>>> 34ead91f
+print outfile, A::description;
+print outfile, A::tpe;
+print outfile, A::s;
+try = try + 1;
+if (16 == try) 
+{ 
+close(outfile);
+terminate();
+}
+
+}, config={
 
 }]
 Input::EVENT_NEW
 sdfs\d
 [source=../input.log, reader=Input::READER_RAW, mode=Input::REREAD, name=input, fields=<no value description>, want_record=F, ev=line
 { 
-<<<<<<< HEAD
-print A::description;
-print A::tpe;
-print A::s;
-}, config={
-=======
-print outfile, A::description;
-print outfile, A::tpe;
-print outfile, A::s;
-try = try + 1;
-if (16 == try) 
-{ 
-close(outfile);
-terminate();
-}
->>>>>>> 34ead91f
-
-}]
-Input::EVENT_NEW
-
-[source=../input.log, reader=Input::READER_RAW, mode=Input::REREAD, name=input, fields=<no value description>, want_record=F, ev=line
-{ 
-<<<<<<< HEAD
-print A::description;
-print A::tpe;
-print A::s;
-}, config={
-=======
-print outfile, A::description;
-print outfile, A::tpe;
-print outfile, A::s;
-try = try + 1;
-if (16 == try) 
-{ 
-close(outfile);
-terminate();
-}
->>>>>>> 34ead91f
+print outfile, A::description;
+print outfile, A::tpe;
+print outfile, A::s;
+try = try + 1;
+if (16 == try) 
+{ 
+close(outfile);
+terminate();
+}
+
+}, config={
+
+}]
+Input::EVENT_NEW
+
+[source=../input.log, reader=Input::READER_RAW, mode=Input::REREAD, name=input, fields=<no value description>, want_record=F, ev=line
+{ 
+print outfile, A::description;
+print outfile, A::tpe;
+print outfile, A::s;
+try = try + 1;
+if (16 == try) 
+{ 
+close(outfile);
+terminate();
+}
+
+}, config={
 
 }]
 Input::EVENT_NEW
 dfsdf
 [source=../input.log, reader=Input::READER_RAW, mode=Input::REREAD, name=input, fields=<no value description>, want_record=F, ev=line
 { 
-<<<<<<< HEAD
-print A::description;
-print A::tpe;
-print A::s;
-}, config={
-=======
-print outfile, A::description;
-print outfile, A::tpe;
-print outfile, A::s;
-try = try + 1;
-if (16 == try) 
-{ 
-close(outfile);
-terminate();
-}
->>>>>>> 34ead91f
+print outfile, A::description;
+print outfile, A::tpe;
+print outfile, A::s;
+try = try + 1;
+if (16 == try) 
+{ 
+close(outfile);
+terminate();
+}
+
+}, config={
 
 }]
 Input::EVENT_NEW
 sdf
 [source=../input.log, reader=Input::READER_RAW, mode=Input::REREAD, name=input, fields=<no value description>, want_record=F, ev=line
 { 
-<<<<<<< HEAD
-print A::description;
-print A::tpe;
-print A::s;
-}, config={
-=======
-print outfile, A::description;
-print outfile, A::tpe;
-print outfile, A::s;
-try = try + 1;
-if (16 == try) 
-{ 
-close(outfile);
-terminate();
-}
->>>>>>> 34ead91f
+print outfile, A::description;
+print outfile, A::tpe;
+print outfile, A::s;
+try = try + 1;
+if (16 == try) 
+{ 
+close(outfile);
+terminate();
+}
+
+}, config={
 
 }]
 Input::EVENT_NEW
 3rw43wRRERLlL#RWERERERE.
 [source=../input.log, reader=Input::READER_RAW, mode=Input::REREAD, name=input, fields=<no value description>, want_record=F, ev=line
 { 
-<<<<<<< HEAD
-print A::description;
-print A::tpe;
-print A::s;
-}, config={
-=======
-print outfile, A::description;
-print outfile, A::tpe;
-print outfile, A::s;
-try = try + 1;
-if (16 == try) 
-{ 
-close(outfile);
-terminate();
-}
->>>>>>> 34ead91f
+print outfile, A::description;
+print outfile, A::tpe;
+print outfile, A::s;
+try = try + 1;
+if (16 == try) 
+{ 
+close(outfile);
+terminate();
+}
+
+}, config={
 
 }]
 Input::EVENT_NEW
 sdfkh:KH;fdkncv;ISEUp34:Fkdj;YVpIODhfDF
 [source=../input.log, reader=Input::READER_RAW, mode=Input::REREAD, name=input, fields=<no value description>, want_record=F, ev=line
 { 
-<<<<<<< HEAD
-print A::description;
-print A::tpe;
-print A::s;
-}, config={
-=======
-print outfile, A::description;
-print outfile, A::tpe;
-print outfile, A::s;
-try = try + 1;
-if (16 == try) 
-{ 
-close(outfile);
-terminate();
-}
->>>>>>> 34ead91f
+print outfile, A::description;
+print outfile, A::tpe;
+print outfile, A::s;
+try = try + 1;
+if (16 == try) 
+{ 
+close(outfile);
+terminate();
+}
+
+}, config={
 
 }]
 Input::EVENT_NEW
 DSF"DFKJ"SDFKLh304yrsdkfj@#(*U$34jfDJup3UF
 [source=../input.log, reader=Input::READER_RAW, mode=Input::REREAD, name=input, fields=<no value description>, want_record=F, ev=line
 { 
-<<<<<<< HEAD
-print A::description;
-print A::tpe;
-print A::s;
-}, config={
-=======
-print outfile, A::description;
-print outfile, A::tpe;
-print outfile, A::s;
-try = try + 1;
-if (16 == try) 
-{ 
-close(outfile);
-terminate();
-}
->>>>>>> 34ead91f
+print outfile, A::description;
+print outfile, A::tpe;
+print outfile, A::s;
+try = try + 1;
+if (16 == try) 
+{ 
+close(outfile);
+terminate();
+}
+
+}, config={
 
 }]
 Input::EVENT_NEW
 q3r3057fdf
 [source=../input.log, reader=Input::READER_RAW, mode=Input::REREAD, name=input, fields=<no value description>, want_record=F, ev=line
 { 
-<<<<<<< HEAD
-print A::description;
-print A::tpe;
-print A::s;
-}, config={
-=======
-print outfile, A::description;
-print outfile, A::tpe;
-print outfile, A::s;
-try = try + 1;
-if (16 == try) 
-{ 
-close(outfile);
-terminate();
-}
->>>>>>> 34ead91f
+print outfile, A::description;
+print outfile, A::tpe;
+print outfile, A::s;
+try = try + 1;
+if (16 == try) 
+{ 
+close(outfile);
+terminate();
+}
+
+}, config={
 
 }]
 Input::EVENT_NEW
 sdfs\d
 [source=../input.log, reader=Input::READER_RAW, mode=Input::REREAD, name=input, fields=<no value description>, want_record=F, ev=line
 { 
-<<<<<<< HEAD
-print A::description;
-print A::tpe;
-print A::s;
-}, config={
-=======
-print outfile, A::description;
-print outfile, A::tpe;
-print outfile, A::s;
-try = try + 1;
-if (16 == try) 
-{ 
-close(outfile);
-terminate();
-}
->>>>>>> 34ead91f
-
-}]
-Input::EVENT_NEW
-
-[source=../input.log, reader=Input::READER_RAW, mode=Input::REREAD, name=input, fields=<no value description>, want_record=F, ev=line
-{ 
-<<<<<<< HEAD
-print A::description;
-print A::tpe;
-print A::s;
-}, config={
-=======
-print outfile, A::description;
-print outfile, A::tpe;
-print outfile, A::s;
-try = try + 1;
-if (16 == try) 
-{ 
-close(outfile);
-terminate();
-}
->>>>>>> 34ead91f
+print outfile, A::description;
+print outfile, A::tpe;
+print outfile, A::s;
+try = try + 1;
+if (16 == try) 
+{ 
+close(outfile);
+terminate();
+}
+
+}, config={
+
+}]
+Input::EVENT_NEW
+
+[source=../input.log, reader=Input::READER_RAW, mode=Input::REREAD, name=input, fields=<no value description>, want_record=F, ev=line
+{ 
+print outfile, A::description;
+print outfile, A::tpe;
+print outfile, A::s;
+try = try + 1;
+if (16 == try) 
+{ 
+close(outfile);
+terminate();
+}
+
+}, config={
 
 }]
 Input::EVENT_NEW
 dfsdf
 [source=../input.log, reader=Input::READER_RAW, mode=Input::REREAD, name=input, fields=<no value description>, want_record=F, ev=line
 { 
-<<<<<<< HEAD
-print A::description;
-print A::tpe;
-print A::s;
-}, config={
-=======
-print outfile, A::description;
-print outfile, A::tpe;
-print outfile, A::s;
-try = try + 1;
-if (16 == try) 
-{ 
-close(outfile);
-terminate();
-}
->>>>>>> 34ead91f
+print outfile, A::description;
+print outfile, A::tpe;
+print outfile, A::s;
+try = try + 1;
+if (16 == try) 
+{ 
+close(outfile);
+terminate();
+}
+
+}, config={
 
 }]
 Input::EVENT_NEW
 sdf
 [source=../input.log, reader=Input::READER_RAW, mode=Input::REREAD, name=input, fields=<no value description>, want_record=F, ev=line
 { 
-<<<<<<< HEAD
-print A::description;
-print A::tpe;
-print A::s;
-}, config={
-=======
-print outfile, A::description;
-print outfile, A::tpe;
-print outfile, A::s;
-try = try + 1;
-if (16 == try) 
-{ 
-close(outfile);
-terminate();
-}
->>>>>>> 34ead91f
+print outfile, A::description;
+print outfile, A::tpe;
+print outfile, A::s;
+try = try + 1;
+if (16 == try) 
+{ 
+close(outfile);
+terminate();
+}
+
+}, config={
 
 }]
 Input::EVENT_NEW
