[source=../input.log, reader=Input::READER_RAW, mode=Input::REREAD, name=input, fields=<no value description>, want_record=F, ev=line
{ 
print outfile, A::description;
print outfile, A::tpe;
print outfile, A::s;
try = try + 1;
if (16 == try) 
{ 
close(outfile);
terminate();
}
<<<<<<< HEAD
=======

}, config={
>>>>>>> 86826770

}]
Input::EVENT_NEW
sdfkh:KH;fdkncv;ISEUp34:Fkdj;YVpIODhfDF
[source=../input.log, reader=Input::READER_RAW, mode=Input::REREAD, name=input, fields=<no value description>, want_record=F, ev=line
<<<<<<< HEAD
{ 
print outfile, A::description;
print outfile, A::tpe;
print outfile, A::s;
try = try + 1;
if (16 == try) 
{ 
close(outfile);
terminate();
}
=======
{ 
print outfile, A::description;
print outfile, A::tpe;
print outfile, A::s;
try = try + 1;
if (16 == try) 
{ 
close(outfile);
terminate();
}

}, config={
>>>>>>> 86826770

}]
Input::EVENT_NEW
DSF"DFKJ"SDFKLh304yrsdkfj@#(*U$34jfDJup3UF
[source=../input.log, reader=Input::READER_RAW, mode=Input::REREAD, name=input, fields=<no value description>, want_record=F, ev=line
{ 
print outfile, A::description;
print outfile, A::tpe;
print outfile, A::s;
try = try + 1;
if (16 == try) 
{ 
close(outfile);
terminate();
}
<<<<<<< HEAD
=======

}, config={
>>>>>>> 86826770

}]
Input::EVENT_NEW
q3r3057fdf
[source=../input.log, reader=Input::READER_RAW, mode=Input::REREAD, name=input, fields=<no value description>, want_record=F, ev=line
<<<<<<< HEAD
{ 
print outfile, A::description;
print outfile, A::tpe;
print outfile, A::s;
try = try + 1;
if (16 == try) 
{ 
close(outfile);
terminate();
}
=======
{ 
print outfile, A::description;
print outfile, A::tpe;
print outfile, A::s;
try = try + 1;
if (16 == try) 
{ 
close(outfile);
terminate();
}

}, config={
>>>>>>> 86826770

}]
Input::EVENT_NEW
sdfs\d
[source=../input.log, reader=Input::READER_RAW, mode=Input::REREAD, name=input, fields=<no value description>, want_record=F, ev=line
{ 
print outfile, A::description;
print outfile, A::tpe;
print outfile, A::s;
try = try + 1;
if (16 == try) 
{ 
close(outfile);
terminate();
}
<<<<<<< HEAD
=======

}, config={
>>>>>>> 86826770

}]
Input::EVENT_NEW

[source=../input.log, reader=Input::READER_RAW, mode=Input::REREAD, name=input, fields=<no value description>, want_record=F, ev=line
<<<<<<< HEAD
{ 
print outfile, A::description;
print outfile, A::tpe;
print outfile, A::s;
try = try + 1;
if (16 == try) 
{ 
close(outfile);
terminate();
}
=======
{ 
print outfile, A::description;
print outfile, A::tpe;
print outfile, A::s;
try = try + 1;
if (16 == try) 
{ 
close(outfile);
terminate();
}

}, config={
>>>>>>> 86826770

}]
Input::EVENT_NEW
dfsdf
[source=../input.log, reader=Input::READER_RAW, mode=Input::REREAD, name=input, fields=<no value description>, want_record=F, ev=line
{ 
print outfile, A::description;
print outfile, A::tpe;
print outfile, A::s;
try = try + 1;
if (16 == try) 
{ 
close(outfile);
terminate();
}
<<<<<<< HEAD
=======

}, config={
>>>>>>> 86826770

}]
Input::EVENT_NEW
sdf
[source=../input.log, reader=Input::READER_RAW, mode=Input::REREAD, name=input, fields=<no value description>, want_record=F, ev=line
<<<<<<< HEAD
{ 
print outfile, A::description;
print outfile, A::tpe;
print outfile, A::s;
try = try + 1;
if (16 == try) 
{ 
close(outfile);
terminate();
}
=======
{ 
print outfile, A::description;
print outfile, A::tpe;
print outfile, A::s;
try = try + 1;
if (16 == try) 
{ 
close(outfile);
terminate();
}

}, config={
>>>>>>> 86826770

}]
Input::EVENT_NEW
3rw43wRRERLlL#RWERERERE.
[source=../input.log, reader=Input::READER_RAW, mode=Input::REREAD, name=input, fields=<no value description>, want_record=F, ev=line
{ 
print outfile, A::description;
print outfile, A::tpe;
print outfile, A::s;
try = try + 1;
if (16 == try) 
{ 
close(outfile);
terminate();
}
<<<<<<< HEAD
=======

}, config={
>>>>>>> 86826770

}]
Input::EVENT_NEW
sdfkh:KH;fdkncv;ISEUp34:Fkdj;YVpIODhfDF
[source=../input.log, reader=Input::READER_RAW, mode=Input::REREAD, name=input, fields=<no value description>, want_record=F, ev=line
<<<<<<< HEAD
{ 
print outfile, A::description;
print outfile, A::tpe;
print outfile, A::s;
try = try + 1;
if (16 == try) 
{ 
close(outfile);
terminate();
}
=======
{ 
print outfile, A::description;
print outfile, A::tpe;
print outfile, A::s;
try = try + 1;
if (16 == try) 
{ 
close(outfile);
terminate();
}

}, config={
>>>>>>> 86826770

}]
Input::EVENT_NEW
DSF"DFKJ"SDFKLh304yrsdkfj@#(*U$34jfDJup3UF
[source=../input.log, reader=Input::READER_RAW, mode=Input::REREAD, name=input, fields=<no value description>, want_record=F, ev=line
{ 
print outfile, A::description;
print outfile, A::tpe;
print outfile, A::s;
try = try + 1;
if (16 == try) 
{ 
close(outfile);
terminate();
}
<<<<<<< HEAD
=======

}, config={
>>>>>>> 86826770

}]
Input::EVENT_NEW
q3r3057fdf
[source=../input.log, reader=Input::READER_RAW, mode=Input::REREAD, name=input, fields=<no value description>, want_record=F, ev=line
<<<<<<< HEAD
{ 
print outfile, A::description;
print outfile, A::tpe;
print outfile, A::s;
try = try + 1;
if (16 == try) 
{ 
close(outfile);
terminate();
}
=======
{ 
print outfile, A::description;
print outfile, A::tpe;
print outfile, A::s;
try = try + 1;
if (16 == try) 
{ 
close(outfile);
terminate();
}

}, config={
>>>>>>> 86826770

}]
Input::EVENT_NEW
sdfs\d
[source=../input.log, reader=Input::READER_RAW, mode=Input::REREAD, name=input, fields=<no value description>, want_record=F, ev=line
{ 
print outfile, A::description;
print outfile, A::tpe;
print outfile, A::s;
try = try + 1;
if (16 == try) 
{ 
close(outfile);
terminate();
}
<<<<<<< HEAD
=======

}, config={
>>>>>>> 86826770

}]
Input::EVENT_NEW

[source=../input.log, reader=Input::READER_RAW, mode=Input::REREAD, name=input, fields=<no value description>, want_record=F, ev=line
<<<<<<< HEAD
{ 
print outfile, A::description;
print outfile, A::tpe;
print outfile, A::s;
try = try + 1;
if (16 == try) 
{ 
close(outfile);
terminate();
}
=======
{ 
print outfile, A::description;
print outfile, A::tpe;
print outfile, A::s;
try = try + 1;
if (16 == try) 
{ 
close(outfile);
terminate();
}

}, config={
>>>>>>> 86826770

}]
Input::EVENT_NEW
dfsdf
[source=../input.log, reader=Input::READER_RAW, mode=Input::REREAD, name=input, fields=<no value description>, want_record=F, ev=line
{ 
print outfile, A::description;
print outfile, A::tpe;
print outfile, A::s;
try = try + 1;
if (16 == try) 
{ 
close(outfile);
terminate();
}
<<<<<<< HEAD
=======

}, config={
>>>>>>> 86826770

}]
Input::EVENT_NEW
sdf
[source=../input.log, reader=Input::READER_RAW, mode=Input::REREAD, name=input, fields=<no value description>, want_record=F, ev=line
<<<<<<< HEAD
{ 
print outfile, A::description;
print outfile, A::tpe;
print outfile, A::s;
try = try + 1;
if (16 == try) 
{ 
close(outfile);
terminate();
}
=======
{ 
print outfile, A::description;
print outfile, A::tpe;
print outfile, A::s;
try = try + 1;
if (16 == try) 
{ 
close(outfile);
terminate();
}

}, config={
>>>>>>> 86826770

}]
Input::EVENT_NEW
3rw43wRRERLlL#RWERERERE.<|MERGE_RESOLUTION|>--- conflicted
+++ resolved
@@ -9,41 +9,25 @@
 close(outfile);
 terminate();
 }
-<<<<<<< HEAD
-=======
-
-}, config={
->>>>>>> 86826770
+
+}, config={
 
 }]
 Input::EVENT_NEW
 sdfkh:KH;fdkncv;ISEUp34:Fkdj;YVpIODhfDF
 [source=../input.log, reader=Input::READER_RAW, mode=Input::REREAD, name=input, fields=<no value description>, want_record=F, ev=line
-<<<<<<< HEAD
-{ 
-print outfile, A::description;
-print outfile, A::tpe;
-print outfile, A::s;
-try = try + 1;
-if (16 == try) 
-{ 
-close(outfile);
-terminate();
-}
-=======
-{ 
-print outfile, A::description;
-print outfile, A::tpe;
-print outfile, A::s;
-try = try + 1;
-if (16 == try) 
-{ 
-close(outfile);
-terminate();
-}
-
-}, config={
->>>>>>> 86826770
+{ 
+print outfile, A::description;
+print outfile, A::tpe;
+print outfile, A::s;
+try = try + 1;
+if (16 == try) 
+{ 
+close(outfile);
+terminate();
+}
+
+}, config={
 
 }]
 Input::EVENT_NEW
@@ -59,41 +43,25 @@
 close(outfile);
 terminate();
 }
-<<<<<<< HEAD
-=======
-
-}, config={
->>>>>>> 86826770
+
+}, config={
 
 }]
 Input::EVENT_NEW
 q3r3057fdf
 [source=../input.log, reader=Input::READER_RAW, mode=Input::REREAD, name=input, fields=<no value description>, want_record=F, ev=line
-<<<<<<< HEAD
-{ 
-print outfile, A::description;
-print outfile, A::tpe;
-print outfile, A::s;
-try = try + 1;
-if (16 == try) 
-{ 
-close(outfile);
-terminate();
-}
-=======
-{ 
-print outfile, A::description;
-print outfile, A::tpe;
-print outfile, A::s;
-try = try + 1;
-if (16 == try) 
-{ 
-close(outfile);
-terminate();
-}
-
-}, config={
->>>>>>> 86826770
+{ 
+print outfile, A::description;
+print outfile, A::tpe;
+print outfile, A::s;
+try = try + 1;
+if (16 == try) 
+{ 
+close(outfile);
+terminate();
+}
+
+}, config={
 
 }]
 Input::EVENT_NEW
@@ -109,41 +77,25 @@
 close(outfile);
 terminate();
 }
-<<<<<<< HEAD
-=======
-
-}, config={
->>>>>>> 86826770
-
-}]
-Input::EVENT_NEW
-
-[source=../input.log, reader=Input::READER_RAW, mode=Input::REREAD, name=input, fields=<no value description>, want_record=F, ev=line
-<<<<<<< HEAD
-{ 
-print outfile, A::description;
-print outfile, A::tpe;
-print outfile, A::s;
-try = try + 1;
-if (16 == try) 
-{ 
-close(outfile);
-terminate();
-}
-=======
-{ 
-print outfile, A::description;
-print outfile, A::tpe;
-print outfile, A::s;
-try = try + 1;
-if (16 == try) 
-{ 
-close(outfile);
-terminate();
-}
-
-}, config={
->>>>>>> 86826770
+
+}, config={
+
+}]
+Input::EVENT_NEW
+
+[source=../input.log, reader=Input::READER_RAW, mode=Input::REREAD, name=input, fields=<no value description>, want_record=F, ev=line
+{ 
+print outfile, A::description;
+print outfile, A::tpe;
+print outfile, A::s;
+try = try + 1;
+if (16 == try) 
+{ 
+close(outfile);
+terminate();
+}
+
+}, config={
 
 }]
 Input::EVENT_NEW
@@ -159,41 +111,25 @@
 close(outfile);
 terminate();
 }
-<<<<<<< HEAD
-=======
-
-}, config={
->>>>>>> 86826770
+
+}, config={
 
 }]
 Input::EVENT_NEW
 sdf
 [source=../input.log, reader=Input::READER_RAW, mode=Input::REREAD, name=input, fields=<no value description>, want_record=F, ev=line
-<<<<<<< HEAD
-{ 
-print outfile, A::description;
-print outfile, A::tpe;
-print outfile, A::s;
-try = try + 1;
-if (16 == try) 
-{ 
-close(outfile);
-terminate();
-}
-=======
-{ 
-print outfile, A::description;
-print outfile, A::tpe;
-print outfile, A::s;
-try = try + 1;
-if (16 == try) 
-{ 
-close(outfile);
-terminate();
-}
-
-}, config={
->>>>>>> 86826770
+{ 
+print outfile, A::description;
+print outfile, A::tpe;
+print outfile, A::s;
+try = try + 1;
+if (16 == try) 
+{ 
+close(outfile);
+terminate();
+}
+
+}, config={
 
 }]
 Input::EVENT_NEW
@@ -209,41 +145,25 @@
 close(outfile);
 terminate();
 }
-<<<<<<< HEAD
-=======
-
-}, config={
->>>>>>> 86826770
+
+}, config={
 
 }]
 Input::EVENT_NEW
 sdfkh:KH;fdkncv;ISEUp34:Fkdj;YVpIODhfDF
 [source=../input.log, reader=Input::READER_RAW, mode=Input::REREAD, name=input, fields=<no value description>, want_record=F, ev=line
-<<<<<<< HEAD
-{ 
-print outfile, A::description;
-print outfile, A::tpe;
-print outfile, A::s;
-try = try + 1;
-if (16 == try) 
-{ 
-close(outfile);
-terminate();
-}
-=======
-{ 
-print outfile, A::description;
-print outfile, A::tpe;
-print outfile, A::s;
-try = try + 1;
-if (16 == try) 
-{ 
-close(outfile);
-terminate();
-}
-
-}, config={
->>>>>>> 86826770
+{ 
+print outfile, A::description;
+print outfile, A::tpe;
+print outfile, A::s;
+try = try + 1;
+if (16 == try) 
+{ 
+close(outfile);
+terminate();
+}
+
+}, config={
 
 }]
 Input::EVENT_NEW
@@ -259,41 +179,25 @@
 close(outfile);
 terminate();
 }
-<<<<<<< HEAD
-=======
-
-}, config={
->>>>>>> 86826770
+
+}, config={
 
 }]
 Input::EVENT_NEW
 q3r3057fdf
 [source=../input.log, reader=Input::READER_RAW, mode=Input::REREAD, name=input, fields=<no value description>, want_record=F, ev=line
-<<<<<<< HEAD
-{ 
-print outfile, A::description;
-print outfile, A::tpe;
-print outfile, A::s;
-try = try + 1;
-if (16 == try) 
-{ 
-close(outfile);
-terminate();
-}
-=======
-{ 
-print outfile, A::description;
-print outfile, A::tpe;
-print outfile, A::s;
-try = try + 1;
-if (16 == try) 
-{ 
-close(outfile);
-terminate();
-}
-
-}, config={
->>>>>>> 86826770
+{ 
+print outfile, A::description;
+print outfile, A::tpe;
+print outfile, A::s;
+try = try + 1;
+if (16 == try) 
+{ 
+close(outfile);
+terminate();
+}
+
+}, config={
 
 }]
 Input::EVENT_NEW
@@ -309,41 +213,25 @@
 close(outfile);
 terminate();
 }
-<<<<<<< HEAD
-=======
-
-}, config={
->>>>>>> 86826770
-
-}]
-Input::EVENT_NEW
-
-[source=../input.log, reader=Input::READER_RAW, mode=Input::REREAD, name=input, fields=<no value description>, want_record=F, ev=line
-<<<<<<< HEAD
-{ 
-print outfile, A::description;
-print outfile, A::tpe;
-print outfile, A::s;
-try = try + 1;
-if (16 == try) 
-{ 
-close(outfile);
-terminate();
-}
-=======
-{ 
-print outfile, A::description;
-print outfile, A::tpe;
-print outfile, A::s;
-try = try + 1;
-if (16 == try) 
-{ 
-close(outfile);
-terminate();
-}
-
-}, config={
->>>>>>> 86826770
+
+}, config={
+
+}]
+Input::EVENT_NEW
+
+[source=../input.log, reader=Input::READER_RAW, mode=Input::REREAD, name=input, fields=<no value description>, want_record=F, ev=line
+{ 
+print outfile, A::description;
+print outfile, A::tpe;
+print outfile, A::s;
+try = try + 1;
+if (16 == try) 
+{ 
+close(outfile);
+terminate();
+}
+
+}, config={
 
 }]
 Input::EVENT_NEW
@@ -359,41 +247,25 @@
 close(outfile);
 terminate();
 }
-<<<<<<< HEAD
-=======
-
-}, config={
->>>>>>> 86826770
+
+}, config={
 
 }]
 Input::EVENT_NEW
 sdf
 [source=../input.log, reader=Input::READER_RAW, mode=Input::REREAD, name=input, fields=<no value description>, want_record=F, ev=line
-<<<<<<< HEAD
-{ 
-print outfile, A::description;
-print outfile, A::tpe;
-print outfile, A::s;
-try = try + 1;
-if (16 == try) 
-{ 
-close(outfile);
-terminate();
-}
-=======
-{ 
-print outfile, A::description;
-print outfile, A::tpe;
-print outfile, A::s;
-try = try + 1;
-if (16 == try) 
-{ 
-close(outfile);
-terminate();
-}
-
-}, config={
->>>>>>> 86826770
+{ 
+print outfile, A::description;
+print outfile, A::tpe;
+print outfile, A::s;
+try = try + 1;
+if (16 == try) 
+{ 
+close(outfile);
+terminate();
+}
+
+}, config={
 
 }]
 Input::EVENT_NEW
