// See the file "COPYING" in the main distribution directory for copyright.

#include <algorithm>

#include "LogMgr.h"
#include "Event.h"
#include "EventHandler.h"
#include "NetVar.h"
#include "Net.h"

#include "LogWriterAscii.h"
#include "LogWriterNone.h"

// Structure describing a log writer type.
struct LogWriterDefinition {
	bro_int_t type;			// The type.
	const char *name;		// Descriptive name for error messages.
	bool (*init)();			// An optional one-time initialization function.
	LogWriter* (*factory)();	// A factory function creating instances.
};

// Static table defining all availabel log writers.
LogWriterDefinition log_writers[] = {
	{ BifEnum::Log::WRITER_NONE,  "None", 0, LogWriterNone::Instantiate },
	{ BifEnum::Log::WRITER_ASCII, "Ascii", 0, LogWriterAscii::Instantiate },

	// End marker, don't touch.
	{ BifEnum::Log::WRITER_DEFAULT, "None", 0, (LogWriter* (*)())0 }
};

struct LogMgr::Filter {
	string name;
	EnumVal* id;
	Func* pred;
	Func* path_func;
	string path;
	Val* path_val;
	EnumVal* writer;
	bool local;
	bool remote;
	double interval;
	Func* postprocessor;

	int num_fields;
	LogField** fields;

	// Vector indexed by field number. Each element is a list of record
	// indices defining a path leading to the value across potential
	// sub-records.
	vector<list<int> > indices;

	~Filter();
};

struct LogMgr::WriterInfo {
	EnumVal* type;
	double open_time;
	Timer* rotation_timer;
	double interval;
	Func* postprocessor;
	LogWriter* writer;
	};

struct LogMgr::Stream {
 	EnumVal* id;
	bool enabled;
	string name;
	RecordType* columns;
	EventHandlerPtr event;
	list<Filter*> filters;

	typedef pair<int, string> WriterPathPair;

	typedef map<WriterPathPair, WriterInfo*> WriterMap;

	WriterMap writers;	// Writers indexed by id/path pair.

	~Stream();
	};

bool LogField::Read(SerializationFormat* fmt)
	{
	int t;
<<<<<<< HEAD
	int it;

	bool success = (fmt->Read(&name, "name") && fmt->Read(&secondary_name, "secondary_name") && 
			fmt->Read(&t, "type") && fmt->Read(&it, "subtype") );
	type = (TypeTag) t;
	subtype = (TypeTag) it;
=======
	int st;

	bool success = (fmt->Read(&name, "name") && fmt->Read(&secondary_name, "secondary_name") && 
			fmt->Read(&t, "type") && fmt->Read(&st, "subtype") );
	type = (TypeTag) t;
	subtype = (TypeTag) st;
>>>>>>> 70a2cf67

	return success;
	}

bool LogField::Write(SerializationFormat* fmt) const
	{
	return (fmt->Write(name, "name") && fmt->Write(secondary_name, "secondary_name") && fmt->Write((int)type, "type") && 
			fmt->Write((int)subtype, "subtype"));
	}

LogVal::~LogVal()
	{
	if ( (type == TYPE_ENUM || type == TYPE_STRING || type == TYPE_FILE || type == TYPE_FUNC)
	     && present )
		delete val.string_val;

	if ( type == TYPE_TABLE && present )
		{
		for ( int i = 0; i < val.set_val.size; i++ )
			delete val.set_val.vals[i];

		delete [] val.set_val.vals;
		}

	if ( type == TYPE_VECTOR && present )
		{
		for ( int i = 0; i < val.vector_val.size; i++ )
			delete val.vector_val.vals[i];

		delete [] val.vector_val.vals;
		}

	}

bool LogVal::IsCompatibleType(BroType* t, bool atomic_only)
	{
	if ( ! t )
		return false;

	switch ( t->Tag() )	{
	case TYPE_BOOL:
	case TYPE_INT:
	case TYPE_COUNT:
	case TYPE_COUNTER:
	case TYPE_PORT:
	case TYPE_SUBNET:
	case TYPE_ADDR:
	case TYPE_DOUBLE:
	case TYPE_TIME:
	case TYPE_INTERVAL:
	case TYPE_ENUM:
	case TYPE_STRING:
	case TYPE_FILE:
	case TYPE_FUNC:
		return true;

	case TYPE_RECORD:
		return ! atomic_only;

	case TYPE_TABLE:
		{
		if ( atomic_only )
			return false;

		if ( ! t->IsSet() )
			return false;

		return IsCompatibleType(t->AsSetType()->Indices()->PureType());
		}

	case TYPE_VECTOR:
		{
		if ( atomic_only )
			return false;

		return IsCompatibleType(t->AsVectorType()->YieldType(), true);
		}

	default:
		return false;
	}

	return false;
	}

bool LogVal::Read(SerializationFormat* fmt)
	{
	int ty;

	if ( ! (fmt->Read(&ty, "type") && fmt->Read(&present, "present")) )
		return false;

	type = (TypeTag)(ty);

	if ( ! present )
		return true;

	switch ( type ) {
	case TYPE_BOOL:
	case TYPE_INT:
		return fmt->Read(&val.int_val, "int");

	case TYPE_COUNT:
	case TYPE_COUNTER:
		return fmt->Read(&val.uint_val, "uint");

	case TYPE_PORT: {
		int proto;
		if ( ! (fmt->Read(&val.port_val.port, "port") && fmt->Read(&proto, "proto") ) ) {
			return false;
		}
		
		switch (proto) {
			case 0:
				val.port_val.proto = TRANSPORT_UNKNOWN;
				break;
			case 1:
				val.port_val.proto = TRANSPORT_TCP;
				break;
			case 2:
				val.port_val.proto = TRANSPORT_UDP;
				break;
			case 3:
				val.port_val.proto = TRANSPORT_ICMP;
				break;
			default:
				return false;
		}
		return true;
		}

	case TYPE_SUBNET:
		{
		uint32 net[4];
		if ( ! (fmt->Read(&net[0], "net0") &&
			fmt->Read(&net[1], "net1") &&
			fmt->Read(&net[2], "net2") &&
			fmt->Read(&net[3], "net3") &&
			fmt->Read(&val.subnet_val.width, "width")) )
			return false;

#ifdef BROv6
		val.subnet_val.net[0] = net[0];
		val.subnet_val.net[1] = net[1];
		val.subnet_val.net[2] = net[2];
		val.subnet_val.net[3] = net[3];
#else
		val.subnet_val.net = net[0];
#endif
		return true;
		}

	case TYPE_ADDR:
		{
		uint32 addr[4];
		if ( ! (fmt->Read(&addr[0], "addr0") &&
			fmt->Read(&addr[1], "addr1") &&
			fmt->Read(&addr[2], "addr2") &&
			fmt->Read(&addr[3], "addr3")) )
			return false;

		val.addr_val[0] = addr[0];
#ifdef BROv6
		val.addr_val[1] = addr[1];
		val.addr_val[2] = addr[2];
		val.addr_val[3] = addr[3];
#endif
		return true;
		}

	case TYPE_DOUBLE:
	case TYPE_TIME:
	case TYPE_INTERVAL:
		return fmt->Read(&val.double_val, "double");

	case TYPE_ENUM:
	case TYPE_STRING:
	case TYPE_FILE:
	case TYPE_FUNC:
		{
		val.string_val = new string;
		return fmt->Read(val.string_val, "string");
		}

	case TYPE_TABLE:
		{
		if ( ! fmt->Read(&val.set_val.size, "set_size") )
			return false;

		val.set_val.vals = new LogVal* [val.set_val.size];

		for ( int i = 0; i < val.set_val.size; ++i )
			{
			val.set_val.vals[i] = new LogVal;

			if ( ! val.set_val.vals[i]->Read(fmt) )
				return false;
			}

		return true;
		}

	case TYPE_VECTOR:
		{
		if ( ! fmt->Read(&val.vector_val.size, "vector_size") )
			return false;

		val.vector_val.vals = new LogVal* [val.vector_val.size];

		for ( int i = 0; i < val.vector_val.size; ++i )
			{
			val.vector_val.vals[i] = new LogVal;

			if ( ! val.vector_val.vals[i]->Read(fmt) )
				return false;
			}

		return true;
		}

	default:
		reporter->InternalError("unsupported type %s in LogVal::Write", type_name(type));
	}

	return false;
	}

bool LogVal::Write(SerializationFormat* fmt) const
	{
	if ( ! (fmt->Write((int)type, "type") &&
		fmt->Write(present, "present")) )
		return false;

	if ( ! present )
		return true;

	switch ( type ) {
	case TYPE_BOOL:
	case TYPE_INT:
		return fmt->Write(val.int_val, "int");

	case TYPE_COUNT:
	case TYPE_COUNTER:
		return fmt->Write(val.uint_val, "uint");

	case TYPE_PORT:
		return fmt->Write(val.port_val.port, "port") && fmt->Write(val.port_val.proto, "proto");

	case TYPE_SUBNET:
		{
		uint32 net[4];
#ifdef BROv6
		net[0] = val.subnet_val.net[0];
		net[1] = val.subnet_val.net[1];
		net[2] = val.subnet_val.net[2];
		net[3] = val.subnet_val.net[3];
#else
		net[0] = val.subnet_val.net;
		net[1] = net[2] = net[3] = 0;
#endif
		return fmt->Write(net[0], "net0") &&
			fmt->Write(net[1], "net1") &&
			fmt->Write(net[2], "net2") &&
			fmt->Write(net[3], "net3") &&
			fmt->Write(val.subnet_val.width, "width");
		}

	case TYPE_ADDR:
		{
		uint32 addr[4];
		addr[0] = val.addr_val[0];
#ifdef BROv6
		addr[1] = val.addr_val[1];
		addr[2] = val.addr_val[2];
		addr[3] = val.addr_val[3];
#else
		addr[1] = addr[2] = addr[3] = 0;
#endif
		return fmt->Write(addr[0], "addr0") &&
			fmt->Write(addr[1], "addr1") &&
			fmt->Write(addr[2], "addr2") &&
			fmt->Write(addr[3], "addr3");
		}

	case TYPE_DOUBLE:
	case TYPE_TIME:
	case TYPE_INTERVAL:
		return fmt->Write(val.double_val, "double");

	case TYPE_ENUM:
	case TYPE_STRING:
	case TYPE_FILE:
	case TYPE_FUNC:
		return fmt->Write(*val.string_val, "string");

	case TYPE_TABLE:
		{
		if ( ! fmt->Write(val.set_val.size, "set_size") )
			return false;

		for ( int i = 0; i < val.set_val.size; ++i )
			{
			if ( ! val.set_val.vals[i]->Write(fmt) )
				return false;
			}

		return true;
		}

	case TYPE_VECTOR:
		{
		if ( ! fmt->Write(val.vector_val.size, "vector_size") )
			return false;

		for ( int i = 0; i < val.vector_val.size; ++i )
			{
			if ( ! val.vector_val.vals[i]->Write(fmt) )
				return false;
			}

		return true;
		}

	default:
		reporter->InternalError("unsupported type %s in LogVal::REad", type_name(type));
	}

	return false;
	}

LogMgr::Filter::~Filter()
	{
	for ( int i = 0; i < num_fields; ++i )
		delete fields[i];

	free(fields);

	Unref(path_val);
	}

LogMgr::Stream::~Stream()
	{
	Unref(columns);

	for ( WriterMap::iterator i = writers.begin(); i != writers.end(); i++ )
		{
		WriterInfo* winfo = i->second;

		if ( ! winfo )
			continue;

		if ( winfo->rotation_timer )
			timer_mgr->Cancel(winfo->rotation_timer);

		Unref(winfo->type);
		delete winfo->writer;
		delete winfo;
		}

	for ( list<Filter*>::iterator f = filters.begin(); f != filters.end(); ++f )
		delete *f;
	}

LogMgr::LogMgr()
	{
	}

LogMgr::~LogMgr()
	{
	for ( vector<Stream *>::iterator s = streams.begin(); s != streams.end(); ++s )
		delete *s;
	}

LogMgr::Stream* LogMgr::FindStream(EnumVal* id)
	{
	unsigned int idx = id->AsEnum();

	if ( idx >= streams.size() || ! streams[idx] )
		return 0;

	return streams[idx];
	}

LogMgr::WriterInfo* LogMgr::FindWriter(LogWriter* writer)
	{
	for ( vector<Stream *>::iterator s = streams.begin(); s != streams.end(); ++s )
		{
		if ( ! *s )
			continue;

		for ( Stream::WriterMap::iterator i = (*s)->writers.begin(); i != (*s)->writers.end(); i++ )
			{
			WriterInfo* winfo = i->second;

			if ( winfo && winfo->writer == writer )
				return winfo;
			}
		}

	return 0;
	}

void LogMgr::RemoveDisabledWriters(Stream* stream)
	{
	list<Stream::WriterPathPair> disabled;

	for ( Stream::WriterMap::iterator j = stream->writers.begin(); j != stream->writers.end(); j++ )
		{
		if ( j->second && j->second->writer->Disabled() )
			{
			delete j->second;
			disabled.push_back(j->first);
			}
		}

	for ( list<Stream::WriterPathPair>::iterator j = disabled.begin(); j != disabled.end(); j++ )
		stream->writers.erase(*j);
	}

bool LogMgr::CreateStream(EnumVal* id, RecordVal* sval)
	{
	RecordType* rtype = sval->Type()->AsRecordType();

	if ( ! same_type(rtype, BifType::Record::Log::Stream, 0) )
		{
		reporter->Error("sval argument not of right type");
		return false;
		}

	RecordType* columns = sval->Lookup(rtype->FieldOffset("columns"))
		->AsType()->AsTypeType()->Type()->AsRecordType();

	bool log_attr_present = false;

	for ( int i = 0; i < columns->NumFields(); i++ )
		{
		if ( ! (columns->FieldDecl(i)->FindAttr(ATTR_LOG)) )
		    continue;

		if ( ! LogVal::IsCompatibleType(columns->FieldType(i)) )
			{
			reporter->Error("type of field '%s' is not support for logging output",
				 columns->FieldName(i));

			return false;
			}

		log_attr_present = true;
		}

	if ( ! log_attr_present )
		{
		reporter->Error("logged record type does not have any &log attributes");
		return false;
		}

	Val* event_val = sval->Lookup(rtype->FieldOffset("ev"));
	Func* event = event_val ? event_val->AsFunc() : 0;

	if ( event )
		{
		// Make sure the event is prototyped as expected.
		FuncType* etype = event->FType()->AsFuncType();

		if ( ! etype->IsEvent() )
			{
			reporter->Error("stream event is a function, not an event");
			return false;
			}

		const type_list* args = etype->ArgTypes()->Types();

		if ( args->length() != 1 )
			{
			reporter->Error("stream event must take a single argument");
			return false;
			}

		if ( ! same_type((*args)[0], columns) )
			{
			reporter->Error("stream event's argument type does not match column record type");
			return new Val(0, TYPE_BOOL);
			}
		}

	// Make sure the vector has an entries for all streams up to the one
	// given.

	unsigned int idx = id->AsEnum();

	while ( idx >= streams.size() )
		streams.push_back(0);

	if ( streams[idx] )
		// We already know this one, delete the previous definition.
		delete streams[idx];

	// Create new stream.
	streams[idx] = new Stream;
	streams[idx]->id = id->Ref()->AsEnumVal();
	streams[idx]->enabled = true;
	streams[idx]->name = id->Type()->AsEnumType()->Lookup(idx);
	streams[idx]->event = event ? event_registry->Lookup(event->GetID()->Name()) : 0;
	streams[idx]->columns = columns->Ref()->AsRecordType();

	DBG_LOG(DBG_LOGGING, "Created new logging stream '%s', raising event %s",
		streams[idx]->name.c_str(), event ? streams[idx]->event->Name() : "<none>");

	return true;
	}

bool LogMgr::EnableStream(EnumVal* id)
	{
	Stream* stream = FindStream(id);

	if ( ! stream )
		return false;

	if ( stream->enabled )
		return true;

	stream->enabled = true;

	DBG_LOG(DBG_LOGGING, "Reenabled logging stream '%s'", stream->name.c_str());
	return true;
	}

bool LogMgr::DisableStream(EnumVal* id)
	{
	Stream* stream = FindStream(id);

	if ( ! stream )
		return false;

	if ( ! stream->enabled )
		return true;

	stream->enabled = false;

	DBG_LOG(DBG_LOGGING, "Disabled logging stream '%s'", stream->name.c_str());
	return true;
	}

// Helper for recursive record field unrolling.
bool LogMgr::TraverseRecord(Stream* stream, Filter* filter, RecordType* rt,
			    TableVal* include, TableVal* exclude, string path, list<int> indices)
	{
	for ( int i = 0; i < rt->NumFields(); ++i )
		{
		BroType* t = rt->FieldType(i);

		// Ignore if &log not specified.
		if ( ! rt->FieldDecl(i)->FindAttr(ATTR_LOG) )
			continue;

		list<int> new_indices = indices;
		new_indices.push_back(i);

		// Build path name.
		string new_path;

		if ( ! path.size() )
			new_path = rt->FieldName(i);
		else
			new_path = path + "." + rt->FieldName(i);

		if ( t->InternalType() == TYPE_INTERNAL_OTHER )
			{
			if ( t->Tag() == TYPE_RECORD )
				{
				// Recurse.
				if ( ! TraverseRecord(stream, filter,
						      t->AsRecordType(),
						      include,
						      exclude,
						      new_path,
						      new_indices) )
					return false;

				continue;
				}

			else if ( t->Tag() == TYPE_TABLE &&
				  t->AsTableType()->IsSet() )
				{
				// That's ok, we handle it below.
				}

			else if ( t->Tag() == TYPE_VECTOR )
				{
				// That's ok, we handle it below.
				}

			else if ( t->Tag() == TYPE_FILE )
				{
				// That's ok, we handle it below.
				}

			else if ( t->Tag() == TYPE_FUNC )
				{
				// That's ok, we handle it below.
				}

			else
				{
				reporter->Error("unsupported field type for log column");
				return false;
				}
			}

		// If include fields are specified, only include if explicitly listed.
		if ( include )
			{
			StringVal* new_path_val = new StringVal(new_path.c_str());
			bool result = include->Lookup(new_path_val);

			Unref(new_path_val);

			if ( ! result )
				continue;
			}

		// If exclude fields are specified, do not only include if listed.
		if ( exclude )
			{
			StringVal* new_path_val = new StringVal(new_path.c_str());
			bool result = exclude->Lookup(new_path_val);

			Unref(new_path_val);

			if ( result )
				continue;
			}

		// Alright, we want this field.

		filter->indices.push_back(new_indices);

		filter->fields = (LogField**)
			realloc(filter->fields,
				sizeof(LogField) * ++filter->num_fields);

		if ( ! filter->fields )
			{
			reporter->Error("out of memory in add_filter");
			return false;
			}

		LogField* field = new LogField();
		field->name = new_path;
		field->type = t->Tag();
		if ( field->type == TYPE_TABLE ) 
			{
				field->subtype = t->AsSetType()->Indices()->PureType()->Tag();
			} 
		else if ( field->type == TYPE_VECTOR ) 
			{
				field->subtype = t->AsVectorType()->YieldType()->Tag();
			}
		filter->fields[filter->num_fields - 1] = field;
		}

	return true;
	}

bool LogMgr::AddFilter(EnumVal* id, RecordVal* fval)
	{
	RecordType* rtype = fval->Type()->AsRecordType();

	if ( ! same_type(rtype, BifType::Record::Log::Filter, 0) )
		{
		reporter->Error("filter argument not of right type");
		return false;
		}

	Stream* stream = FindStream(id);
	if ( ! stream )
		return false;

	// Find the right writer type.
	int idx = rtype->FieldOffset("writer");
	EnumVal* writer = fval->LookupWithDefault(idx)->AsEnumVal();

	// Create a new Filter instance.

	Val* name = fval->LookupWithDefault(rtype->FieldOffset("name"));
	Val* pred = fval->LookupWithDefault(rtype->FieldOffset("pred"));
	Val* path_func = fval->LookupWithDefault(rtype->FieldOffset("path_func"));
	Val* log_local = fval->LookupWithDefault(rtype->FieldOffset("log_local"));
	Val* log_remote = fval->LookupWithDefault(rtype->FieldOffset("log_remote"));
	Val* interv = fval->LookupWithDefault(rtype->FieldOffset("interv"));
	Val* postprocessor = fval->LookupWithDefault(rtype->FieldOffset("postprocessor"));

	Filter* filter = new Filter;
	filter->name = name->AsString()->CheckString();
	filter->id = id->Ref()->AsEnumVal();
	filter->pred = pred ? pred->AsFunc() : 0;
	filter->path_func = path_func ? path_func->AsFunc() : 0;
	filter->writer = writer->Ref()->AsEnumVal();
	filter->local = log_local->AsBool();
	filter->remote = log_remote->AsBool();
	filter->interval = interv->AsInterval();
	filter->postprocessor = postprocessor ? postprocessor->AsFunc() : 0;

	Unref(name);
	Unref(pred);
	Unref(path_func);
	Unref(log_local);
	Unref(log_remote);
	Unref(interv);
	Unref(postprocessor);

	// Build the list of fields that the filter wants included, including
	// potentially rolling out fields.
	Val* include = fval->Lookup(rtype->FieldOffset("include"));
	Val* exclude = fval->Lookup(rtype->FieldOffset("exclude"));

	filter->num_fields = 0;
	filter->fields = 0;
	if ( ! TraverseRecord(stream, filter, stream->columns,
			      include ? include->AsTableVal() : 0,
			      exclude ? exclude->AsTableVal() : 0,
			      "", list<int>()) )
		return false;

	// Get the path for the filter.
	Val* path_val = fval->Lookup(rtype->FieldOffset("path"));

	if ( path_val )
		{
		filter->path = path_val->AsString()->CheckString();
		filter->path_val = path_val->Ref();
		}

	else
		{
		// If no path is given, it's derived based upon the value returned by
		// the first call to the filter's path_func (during first write).
		filter->path_val = 0;
		}

	// Remove any filter with the same name we might already have.
	RemoveFilter(id, filter->name);

	// Add the new one.
	stream->filters.push_back(filter);

#ifdef DEBUG
	ODesc desc;
	writer->Describe(&desc);

	DBG_LOG(DBG_LOGGING, "Created new filter '%s' for stream '%s'",
		filter->name.c_str(), stream->name.c_str());

	DBG_LOG(DBG_LOGGING, "   writer    : %s", desc.Description());
	DBG_LOG(DBG_LOGGING, "   path      : %s", filter->path.c_str());
	DBG_LOG(DBG_LOGGING, "   path_func : %s", (filter->path_func ? "set" : "not set"));
	DBG_LOG(DBG_LOGGING, "   pred      : %s", (filter->pred ? "set" : "not set"));

	for ( int i = 0; i < filter->num_fields; i++ )
		{
		LogField* field = filter->fields[i];
		DBG_LOG(DBG_LOGGING, "   field %10s: %s",
			field->name.c_str(), type_name(field->type));
		}
#endif

	return true;
	}

bool LogMgr::RemoveFilter(EnumVal* id, StringVal* name)
	{
	return RemoveFilter(id, name->AsString()->CheckString());
	}

bool LogMgr::RemoveFilter(EnumVal* id, string name)
	{
	Stream* stream = FindStream(id);
	if ( ! stream )
		return false;

	for ( list<Filter*>::iterator i = stream->filters.begin();
	      i != stream->filters.end(); ++i )
		{
		if ( (*i)->name == name )
			{
			Filter* filter = *i;
			stream->filters.erase(i);
			DBG_LOG(DBG_LOGGING, "Removed filter '%s' from stream '%s'",
				filter->name.c_str(), stream->name.c_str());
			delete filter;
			return true;
			}
		}

	// If we don't find the filter, we don't treat that as an error.
	DBG_LOG(DBG_LOGGING, "No filter '%s' for removing from stream '%s'",
		name.c_str(), stream->name.c_str());

	return true;
	}

bool LogMgr::Write(EnumVal* id, RecordVal* columns)
	{
	bool error = false;

	Stream* stream = FindStream(id);
	if ( ! stream )
		return false;

	if ( ! stream->enabled )
		return true;

	columns = columns->CoerceTo(stream->columns);

	if ( ! columns )
		{
		reporter->Error("incompatible log record type");
		return false;
		}

	// Raise the log event.
	if ( stream->event )
		{
		val_list* vl = new val_list(1);
		vl->append(columns->Ref());
		mgr.QueueEvent(stream->event, vl, SOURCE_LOCAL);
		}

	// Send to each of our filters.
	for ( list<Filter*>::iterator i = stream->filters.begin();
	      i != stream->filters.end(); ++i )
		{
		Filter* filter = *i;
		string path = filter->path;

		if ( filter->pred )
			{
			// See whether the predicates indicates that we want
			// to log this record.
			val_list vl(1);
			vl.append(columns->Ref());

			int result = 1;

			try
				{
				Val* v = filter->pred->Call(&vl);
				result = v->AsBool();
				Unref(v);
				}

			catch ( InterpreterException& e )
				{ /* Already reported. */ }

			if ( ! result )
				continue;
			}

		if ( filter->path_func )
			{
			val_list vl(3);
			vl.append(id->Ref());

			Val* path_arg;
			if ( filter->path_val )
				path_arg = filter->path_val;
			else
				path_arg = new StringVal("");

			vl.append(path_arg->Ref());

			Val* rec_arg;
			BroType* rt = filter->path_func->FType()->Args()->FieldType("rec");

			if ( rt->Tag() == TYPE_RECORD )
				rec_arg = columns->CoerceTo(rt->AsRecordType(), true);
			else
				// Can be TYPE_ANY here.
				rec_arg = columns->Ref();

			vl.append(rec_arg);

			Val* v = 0;

			try
				{
				v = filter->path_func->Call(&vl);
				}

			catch ( InterpreterException& e )
				{
				return false;
				}

			if ( ! v->Type()->Tag() == TYPE_STRING )
				{
				reporter->Error("path_func did not return string");
				Unref(v);
				return false;
				}

			if ( ! filter->path_val )
				{
				Unref(path_arg);
				filter->path = v->AsString()->CheckString();
				filter->path_val = v->Ref();
				}

			path = v->AsString()->CheckString();
			Unref(v);

#ifdef DEBUG
			DBG_LOG(DBG_LOGGING, "Path function for filter '%s' on stream '%s' return '%s'",
				filter->name.c_str(), stream->name.c_str(), path.c_str());
#endif
			}

		// See if we already have a writer for this path.
		Stream::WriterMap::iterator w =
			stream->writers.find(Stream::WriterPathPair(filter->writer->AsEnum(), path));

		LogWriter* writer = 0;

		if ( w != stream->writers.end() )
			// We know this writer already.
			writer = w->second ? w->second->writer : 0;

		else
			{
			// No, need to create one.

			// Copy the fields for LogWriter::Init() as it will take
			// ownership.
			LogField** arg_fields = new LogField*[filter->num_fields];

			for ( int j = 0; j < filter->num_fields; ++j )
				arg_fields[j] = new LogField(*filter->fields[j]);

			if ( filter->remote )
				remote_serializer->SendLogCreateWriter(stream->id,
								       filter->writer,
								       path,
								       filter->num_fields,
								       arg_fields);

			if ( filter->local )
				{
				writer = CreateWriter(stream->id, filter->writer,
						      path, filter->num_fields,
						      arg_fields);

				if ( ! writer )
					{
					Unref(columns);
					return false;
					}
				}
			else
				{
				// Insert a null pointer into the map to make
				// sure we don't try creating it again.
				stream->writers.insert(Stream::WriterMap::value_type(
				Stream::WriterPathPair(filter->writer->AsEnum(), path), 0));

				for( int i = 0; i < filter->num_fields; ++i)
					delete arg_fields[i];

				delete [] arg_fields;
				}
			}

		// Alright, can do the write now.

		if ( filter->local || filter->remote )
			{
			LogVal** vals = RecordToFilterVals(stream, filter, columns);

			if ( filter->remote )
				remote_serializer->SendLogWrite(stream->id,
								filter->writer,
								path,
								filter->num_fields,
								vals);

			if ( filter->local )
				{
				assert(writer);

				// Write takes ownership of vals.
				if ( ! writer->Write(filter->num_fields, vals) )
					error = true;
				}

			else
				DeleteVals(filter->num_fields, vals);

			}


#ifdef DEBUG
		DBG_LOG(DBG_LOGGING, "Wrote record to filter '%s' on stream '%s'",
			filter->name.c_str(), stream->name.c_str());
#endif
		}

	Unref(columns);

	if ( error )
		RemoveDisabledWriters(stream);

	return true;
	}

string LogMgr::TransportProtoToString(TransportProto p) {
	switch ( p ) {
		case TRANSPORT_UNKNOWN:
		       return "unknown";
		case TRANSPORT_TCP:
			return "tcp";
		case TRANSPORT_UDP:
			return "udp";
		case TRANSPORT_ICMP:
			return "icmp";
	}

	assert(false);
}

LogVal* LogMgr::ValToLogVal(Val* val, BroType* ty)
	{
	if ( ! ty )
		ty = val->Type();

	if ( ! val )
		return new LogVal(ty->Tag(), false);

	LogVal* lval = new LogVal(ty->Tag());

	switch ( lval->type ) {
	case TYPE_BOOL:
	case TYPE_INT:
		lval->val.int_val = val->InternalInt();
		break;

	case TYPE_ENUM:
		{
		const char* s =
			val->Type()->AsEnumType()->Lookup(val->InternalInt());

		lval->val.string_val = new string(s);
		break;
		}

	case TYPE_COUNT:
	case TYPE_COUNTER:
		lval->val.uint_val = val->InternalUnsigned();
		break;

	case TYPE_PORT:
		lval->val.port_val.port = val->AsPortVal()->Port();
		lval->val.port_val.proto = val->AsPortVal()->PortType();
		break;

	case TYPE_SUBNET:
		lval->val.subnet_val = *val->AsSubNet();
		break;

	case TYPE_ADDR:
		{
		addr_type t = val->AsAddr();
#ifdef BROv6
		copy_addr(t, lval->val.addr_val);
#else
		copy_addr(&t, lval->val.addr_val);
#endif
		break;
		}

	case TYPE_DOUBLE:
	case TYPE_TIME:
	case TYPE_INTERVAL:
		lval->val.double_val = val->InternalDouble();
		break;

	case TYPE_STRING:
		{
		const BroString* s = val->AsString();
		lval->val.string_val =
			new string((const char*) s->Bytes(), s->Len());
		break;
		}

	case TYPE_FILE:
		{
		const BroFile* f = val->AsFile();
		lval->val.string_val = new string(f->Name());
		break;
		}

	case TYPE_FUNC:
		{
		ODesc d;
		const Func* f = val->AsFunc();
		f->Describe(&d);
		lval->val.string_val = new string(d.Description());
		break;
		}

	case TYPE_TABLE:
		{
		ListVal* set = val->AsTableVal()->ConvertToPureList();
		if ( ! set )
			// ConvertToPureList has reported an internal warning
			// already. Just keep going by making something up.
			set = new ListVal(TYPE_INT);

		lval->val.set_val.size = set->Length();
		lval->val.set_val.vals = new LogVal* [lval->val.set_val.size];

		for ( int i = 0; i < lval->val.set_val.size; i++ )
			lval->val.set_val.vals[i] = ValToLogVal(set->Index(i));

		Unref(set);
		break;
		}

	case TYPE_VECTOR:
		{
		VectorVal* vec = val->AsVectorVal();
		lval->val.vector_val.size = vec->Size();
		lval->val.vector_val.vals =
			new LogVal* [lval->val.vector_val.size];

		for ( int i = 0; i < lval->val.vector_val.size; i++ )
			{
			lval->val.vector_val.vals[i] =
				ValToLogVal(vec->Lookup(i),
					    vec->Type()->YieldType());
			}

		break;
		}

	default:
		reporter->InternalError("unsupported type for log_write");
	}

	return lval;
	}

LogVal** LogMgr::RecordToFilterVals(Stream* stream, Filter* filter,
				    RecordVal* columns)
	{
	LogVal** vals = new LogVal*[filter->num_fields];

	for ( int i = 0; i < filter->num_fields; ++i )
		{
		TypeTag type = TYPE_ERROR;
		Val* val = columns;

		// For each field, first find the right value, which can
		// potentially be nested inside other records.
		list<int>& indices = filter->indices[i];

		for ( list<int>::iterator j = indices.begin(); j != indices.end(); ++j )
			{
			type = val->Type()->AsRecordType()->FieldType(*j)->Tag();
			val = val->AsRecordVal()->Lookup(*j);

			if ( ! val )
				{
				// Value, or any of its parents, is not set.
				vals[i] = new LogVal(filter->fields[i]->type, false);
				break;
				}
			}

		if ( val )
			vals[i] = ValToLogVal(val);
		}

	return vals;
	}

LogWriter* LogMgr::CreateWriter(EnumVal* id, EnumVal* writer, string path,
				int num_fields, LogField** fields)
	{
	Stream* stream = FindStream(id);

	if ( ! stream )
		// Don't know this stream.
		return false;

	Stream::WriterMap::iterator w =
		stream->writers.find(Stream::WriterPathPair(writer->AsEnum(), path));

	if ( w != stream->writers.end() && w->second )
		// If we already have a writer for this. That's fine, we just
		// return it.
		return w->second->writer;

	// Need to instantiate a new writer.

	LogWriterDefinition* ld = log_writers;

	while ( true )
		{
		if ( ld->type == BifEnum::Log::WRITER_DEFAULT )
			{
			reporter->Error("unknow writer when creating writer");
			return 0;
			}

		if ( ld->type == writer->AsEnum() )
			break;

		if ( ! ld->factory )
			// Oops, we can't instantiate this guy.
			return 0;

		// If the writer has an init function, call it.
		if ( ld->init )
			{
			if ( (*ld->init)() )
				// Clear the init function so that we won't
				// call it again later.
				ld->init = 0;
			else
				// Init failed, disable by deleting factory
				// function.
				ld->factory = 0;

			DBG_LOG(DBG_LOGGING, "failed to init writer class %s",
				ld->name);

			return false;
			}

		++ld;
		}

	assert(ld->factory);
	LogWriter* writer_obj = (*ld->factory)();

	if ( ! writer_obj->Init(path, num_fields, fields) )
		{
		DBG_LOG(DBG_LOGGING, "failed to init instance of writer %s",
			ld->name);

		return 0;
		}

	WriterInfo* winfo = new WriterInfo;
	winfo->type = writer->Ref()->AsEnumVal();
	winfo->writer = writer_obj;
	winfo->open_time = network_time;
	winfo->rotation_timer = 0;
	winfo->interval = 0;
	winfo->postprocessor = 0;

	// Search for a corresponding filter for the writer/path pair and use its
	// rotation settings.  If no matching filter is found, fall back on
	// looking up the logging framework's default rotation interval.
	bool found_filter_match = false;
	list<Filter*>::const_iterator it;

	for ( it = stream->filters.begin(); it != stream->filters.end(); ++it )
		{
		Filter* f = *it;
		if ( f->writer->AsEnum() == writer->AsEnum() &&
		     f->path == winfo->writer->Path() )
			{
			found_filter_match = true;
			winfo->interval = f->interval;
			winfo->postprocessor = f->postprocessor;
			break;
			}
		}

	if ( ! found_filter_match )
		{
		ID* id = global_scope()->Lookup("Log::default_rotation_interval");
		assert(id);
		winfo->interval = id->ID_Val()->AsInterval();
		}

	InstallRotationTimer(winfo);

	stream->writers.insert(
		Stream::WriterMap::value_type(Stream::WriterPathPair(writer->AsEnum(), path),
		winfo));

	return writer_obj;
	}

void LogMgr::DeleteVals(int num_fields, LogVal** vals)
	{
	for ( int i = 0; i < num_fields; i++ )
		delete vals[i];

	delete [] vals;
	}

bool LogMgr::Write(EnumVal* id, EnumVal* writer, string path, int num_fields,
		   LogVal** vals)
	{
	Stream* stream = FindStream(id);

	if ( ! stream )
		{
		// Don't know this stream.
#ifdef DEBUG
		ODesc desc;
		id->Describe(&desc);
		DBG_LOG(DBG_LOGGING, "unknown stream %s in LogMgr::Write()",
			desc.Description());
#endif
		DeleteVals(num_fields, vals);
		return false;
		}

	if ( ! stream->enabled )
		{
		DeleteVals(num_fields, vals);
		return true;
		}

	Stream::WriterMap::iterator w =
		stream->writers.find(Stream::WriterPathPair(writer->AsEnum(), path));

	if ( w == stream->writers.end() )
		{
		// Don't know this writer.
#ifdef DEBUG
		ODesc desc;
		id->Describe(&desc);
		DBG_LOG(DBG_LOGGING, "unknown writer %s in LogMgr::Write()",
			desc.Description());
#endif
		DeleteVals(num_fields, vals);
		return false;
		}

	bool success = (w->second ? w->second->writer->Write(num_fields, vals) : true);

	DBG_LOG(DBG_LOGGING,
		"Wrote pre-filtered record to path '%s' on stream '%s' [%s]",
		path.c_str(), stream->name.c_str(), (success ? "ok" : "error"));

	return success;
	}

void LogMgr::SendAllWritersTo(RemoteSerializer::PeerID peer)
	{
	for ( vector<Stream *>::iterator s = streams.begin(); s != streams.end(); ++s )
		{
		Stream* stream = (*s);

		if ( ! stream )
			continue;

		for ( Stream::WriterMap::iterator i = stream->writers.begin();
		      i != stream->writers.end(); i++ )
			{
			if ( ! i->second )
				continue;

			LogWriter* writer = i->second->writer;

			EnumVal writer_val(i->first.first, BifType::Enum::Log::Writer);
			remote_serializer->SendLogCreateWriter(peer, (*s)->id,
							       &writer_val,
							       i->first.second,
							       writer->NumFields(),
							       writer->Fields());
			}
		}
	}

bool LogMgr::SetBuf(EnumVal* id, bool enabled)
	{
	Stream* stream = FindStream(id);
	if ( ! stream )
		return false;

	for ( Stream::WriterMap::iterator i = stream->writers.begin();
	      i != stream->writers.end(); i++ )
		{
		if ( i->second )
			i->second->writer->SetBuf(enabled);
		}

	RemoveDisabledWriters(stream);

	return true;
	}

bool LogMgr::Flush(EnumVal* id)
	{
	Stream* stream = FindStream(id);
	if ( ! stream )
		return false;

	if ( ! stream->enabled )
		return true;

	for ( Stream::WriterMap::iterator i = stream->writers.begin();
	      i != stream->writers.end(); i++ )
		{
		if ( i->second )
			i->second->writer->Flush();
		}

	RemoveDisabledWriters(stream);

	return true;
	}

void LogMgr::Error(LogWriter* writer, const char* msg)
	{
	reporter->Error("error with writer for %s: %s",
		     writer->Path().c_str(), msg);
	}

// Timer which on dispatching rotates the filter.
class RotationTimer : public Timer {
public:
	RotationTimer(double t, LogMgr::WriterInfo* arg_winfo, bool arg_rotate)
		: Timer(t, TIMER_ROTATE)
			{
			winfo = arg_winfo;
			rotate = arg_rotate;
			}

	~RotationTimer();

	void Dispatch(double t, int is_expire);

protected:
	LogMgr::WriterInfo* winfo;
	bool rotate;
};

RotationTimer::~RotationTimer()
	{
	if ( winfo->rotation_timer == this )
		winfo->rotation_timer = 0;
	}

void RotationTimer::Dispatch(double t, int is_expire)
	{
	winfo->rotation_timer = 0;

	if ( rotate )
		log_mgr->Rotate(winfo);

	if ( ! is_expire )
		{
		winfo->open_time = network_time;
		log_mgr->InstallRotationTimer(winfo);
		}
	}

void LogMgr::InstallRotationTimer(WriterInfo* winfo)
	{
	if ( terminating )
		return;

	if ( winfo->rotation_timer )
		{
		timer_mgr->Cancel(winfo->rotation_timer);
		winfo->rotation_timer = 0;
		}

	double rotation_interval = winfo->interval;

	if ( rotation_interval )
		{
		// When this is called for the first time, network_time can still be
		// zero. If so, we set a timer which fires immediately but doesn't
		// rotate when it expires.
		if ( ! network_time )
			winfo->rotation_timer = new RotationTimer(1, winfo, false);
		else
			{
			if ( ! winfo->open_time )
				winfo->open_time = network_time;

			const char* base_time = log_rotate_base_time ?
				log_rotate_base_time->AsString()->CheckString() : 0;

			double delta_t =
				calc_next_rotate(rotation_interval, base_time);

			winfo->rotation_timer =
				new RotationTimer(network_time + delta_t, winfo, true);
			}

		timer_mgr->Add(winfo->rotation_timer);

		DBG_LOG(DBG_LOGGING, "Scheduled rotation timer for %s to %.6f",
			winfo->writer->Path().c_str(), winfo->rotation_timer->Time());
		}
	}

void LogMgr::Rotate(WriterInfo* winfo)
	{
	DBG_LOG(DBG_LOGGING, "Rotating %s at %.6f",
		winfo->writer->Path().c_str(), network_time);

	// Build a temporary path for the writer to move the file to.
	struct tm tm;
	char buf[128];
	const char* const date_fmt = "%y-%m-%d_%H.%M.%S";
	time_t teatime = (time_t)winfo->open_time;

	localtime_r(&teatime, &tm);
	strftime(buf, sizeof(buf), date_fmt, &tm);

	string tmp = string(fmt("%s-%s", winfo->writer->Path().c_str(), buf));

	// Trigger the rotation.
	winfo->writer->Rotate(tmp, winfo->open_time, network_time, terminating);
	}

bool LogMgr::FinishedRotation(LogWriter* writer, string new_name, string old_name,
		      double open, double close, bool terminating)
	{
	DBG_LOG(DBG_LOGGING, "Finished rotating %s at %.6f, new name %s",
		writer->Path().c_str(), network_time, new_name.c_str());

	WriterInfo* winfo = FindWriter(writer);
	if ( ! winfo )
		return true;

	// Create the RotationInfo record.
	RecordVal* info = new RecordVal(BifType::Record::Log::RotationInfo);
	info->Assign(0, winfo->type->Ref());
	info->Assign(1, new StringVal(new_name.c_str()));
	info->Assign(2, new StringVal(winfo->writer->Path().c_str()));
	info->Assign(3, new Val(open, TYPE_TIME));
	info->Assign(4, new Val(close, TYPE_TIME));
	info->Assign(5, new Val(terminating, TYPE_BOOL));

	Func* func = winfo->postprocessor;
	if ( ! func )
		{
		ID* id = global_scope()->Lookup("Log::__default_rotation_postprocessor");
		assert(id);
		func = id->ID_Val()->AsFunc();
		}

	assert(func);

	// Call the postprocessor function.
	val_list vl(1);
	vl.append(info);

	int result = 0;

	try
		{
		Val* v = func->Call(&vl);
		result = v->AsBool();
		Unref(v);
		}

	catch ( InterpreterException& e )
		{ /* Already reported. */ }

	return result;
	}
<|MERGE_RESOLUTION|>--- conflicted
+++ resolved
@@ -81,21 +81,12 @@
 bool LogField::Read(SerializationFormat* fmt)
 	{
 	int t;
-<<<<<<< HEAD
-	int it;
-
-	bool success = (fmt->Read(&name, "name") && fmt->Read(&secondary_name, "secondary_name") && 
-			fmt->Read(&t, "type") && fmt->Read(&it, "subtype") );
-	type = (TypeTag) t;
-	subtype = (TypeTag) it;
-=======
 	int st;
 
 	bool success = (fmt->Read(&name, "name") && fmt->Read(&secondary_name, "secondary_name") && 
 			fmt->Read(&t, "type") && fmt->Read(&st, "subtype") );
 	type = (TypeTag) t;
 	subtype = (TypeTag) st;
->>>>>>> 70a2cf67
 
 	return success;
 	}
