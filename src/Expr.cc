--- conflicted
+++ resolved
@@ -2054,7 +2054,7 @@
 		return true;
 
 	// This should be one of them, but not both (i.e. XOR)
-	if ( (bt1 == TYPE_ENUM) == ! (bt2 == TYPE_ENUM) )
+	if ( ((bt1 == TYPE_ENUM) ^ (bt2 == TYPE_ENUM)) )
 		{
 		ExprError("can't convert to/from enumerated type");
 		return false;
@@ -3844,13 +3844,8 @@
 	return l;
 	}
 
-<<<<<<< HEAD
-ScheduleTimer::ScheduleTimer(EventHandlerPtr arg_event, zeek::Args arg_args,
+ScheduleTimer::ScheduleTimer(const EventHandlerPtr& arg_event, zeek::Args arg_args,
                              double t)
-=======
-ScheduleTimer::ScheduleTimer(const EventHandlerPtr& arg_event, val_list* arg_args,
-                             double t, TimerMgr* arg_tmgr)
->>>>>>> 7ec96f25
 	: Timer(t, TIMER_SCHEDULE),
 	  event(arg_event), args(std::move(arg_args))
 	{
@@ -4201,11 +4196,7 @@
 		if ( f )
 			f->SetCall(this);
 
-<<<<<<< HEAD
-		ret = func->Call(*v, f);
-=======
-		ret = funcv->Call(v, f);
->>>>>>> 7ec96f25
+		ret = funcv->Call(*v, f);
 
 		if ( f )
 			f->SetCall(current_call);
