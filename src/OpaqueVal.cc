// See the file "COPYING" in the main distribution directory for copyright.

#include "OpaqueVal.h"
#include "NetVar.h"
#include "Reporter.h"
#include "probabilistic/BloomFilter.h"
#include "probabilistic/CardinalityCounter.h"

bool HashVal::IsValid() const
	{
	return valid;
	}

bool HashVal::Init()
	{
	if ( valid )
		return false;

	valid = DoInit();
	return valid;
	}

StringVal* HashVal::Get()
	{
	if ( ! valid )
		return val_mgr->GetEmptyString();

	StringVal* result = DoGet();
	valid = false;
	return result;
	}

bool HashVal::Feed(const void* data, size_t size)
	{
	if ( valid )
		return DoFeed(data, size);

	Error("attempt to update an invalid opaque hash value");
	return false;
	}

bool HashVal::DoInit()
	{
	assert(! "missing implementation of DoInit()");
	return false;
	}

bool HashVal::DoFeed(const void*, size_t)
	{
	assert(! "missing implementation of DoFeed()");
	return false;
	}

StringVal* HashVal::DoGet()
	{
	assert(! "missing implementation of DoGet()");
	return val_mgr->GetEmptyString();
	}

HashVal::HashVal(OpaqueType* t) : OpaqueVal(t)
	{
	valid = false;
	}

MD5Val::MD5Val() : HashVal(md5_type)
	{
	}

MD5Val::~MD5Val()
	{
	if ( IsValid() )
		EVP_MD_CTX_free(ctx);
	}

Val* MD5Val::DoClone(CloneState* state)
	{
	auto out = new MD5Val();
	if ( IsValid() )
		{
		if ( ! out->Init() )
			return nullptr;
		EVP_MD_CTX_copy_ex(out->ctx, ctx);
		}

	return out;
	}

void MD5Val::digest(val_list& vlist, u_char result[MD5_DIGEST_LENGTH])
	{
	EVP_MD_CTX* h = hash_init(Hash_MD5);

	loop_over_list(vlist, i)
		{
		Val* v = vlist[i];
		if ( v->Type()->Tag() == TYPE_STRING )
			{
			const BroString* str = v->AsString();
			hash_update(h, str->Bytes(), str->Len());
			}
		else
			{
			ODesc d(DESC_BINARY);
			v->Describe(&d);
			hash_update(h, (const u_char *) d.Bytes(), d.Len());
			}
		}

	hash_final(h, result);
	}

void MD5Val::hmac(val_list& vlist,
                  u_char key[MD5_DIGEST_LENGTH],
                  u_char result[MD5_DIGEST_LENGTH])
	{
	digest(vlist, result);
	for ( int i = 0; i < MD5_DIGEST_LENGTH; ++i )
		result[i] ^= key[i];

	internal_md5(result, MD5_DIGEST_LENGTH, result);
	}

bool MD5Val::DoInit()
	{
	assert(! IsValid());
	ctx = hash_init(Hash_MD5);
	return true;
	}

bool MD5Val::DoFeed(const void* data, size_t size)
	{
	if ( ! IsValid() )
		return false;

	hash_update(ctx, data, size);
	return true;
	}

StringVal* MD5Val::DoGet()
	{
	if ( ! IsValid() )
		return val_mgr->GetEmptyString();

	u_char digest[MD5_DIGEST_LENGTH];
	hash_final(ctx, digest);
	return new StringVal(md5_digest_print(digest));
	}

SHA1Val::SHA1Val() : HashVal(sha1_type)
	{
	}

SHA1Val::~SHA1Val()
	{
	if ( IsValid() )
		EVP_MD_CTX_free(ctx);
	}

Val* SHA1Val::DoClone(CloneState* state)
	{
	auto out = new SHA1Val();
	if ( IsValid() )
		{
		if ( ! out->Init() )
			return nullptr;
		EVP_MD_CTX_copy_ex(out->ctx, ctx);
		}

	return out;
	}

void SHA1Val::digest(val_list& vlist, u_char result[SHA_DIGEST_LENGTH])
	{
	EVP_MD_CTX* h = hash_init(Hash_SHA1);

	loop_over_list(vlist, i)
		{
		Val* v = vlist[i];
		if ( v->Type()->Tag() == TYPE_STRING )
			{
			const BroString* str = v->AsString();
			hash_update(h, str->Bytes(), str->Len());
			}
		else
			{
			ODesc d(DESC_BINARY);
			v->Describe(&d);
			hash_update(h, (const u_char *) d.Bytes(), d.Len());
			}
		}

	hash_final(h, result);
	}

bool SHA1Val::DoInit()
	{
	assert(! IsValid());
	ctx = hash_init(Hash_SHA1);
	return true;
	}

bool SHA1Val::DoFeed(const void* data, size_t size)
	{
	if ( ! IsValid() )
		return false;

	hash_update(ctx, data, size);
	return true;
	}

StringVal* SHA1Val::DoGet()
	{
	if ( ! IsValid() )
		return val_mgr->GetEmptyString();

	u_char digest[SHA_DIGEST_LENGTH];
	hash_final(ctx, digest);
	return new StringVal(sha1_digest_print(digest));
	}

SHA256Val::SHA256Val() : HashVal(sha256_type)
	{
	}

SHA256Val::~SHA256Val()
	{
	if ( IsValid() )
		EVP_MD_CTX_free(ctx);
	}

Val* SHA256Val::DoClone(CloneState* state)
	{
	auto out = new SHA256Val();
	if ( IsValid() )
		{
		if ( ! out->Init() )
			return nullptr;
		EVP_MD_CTX_copy_ex(out->ctx, ctx);
		}

	return out;
	}

void SHA256Val::digest(val_list& vlist, u_char result[SHA256_DIGEST_LENGTH])
	{
	EVP_MD_CTX* h = hash_init(Hash_SHA256);

	loop_over_list(vlist, i)
		{
		Val* v = vlist[i];
		if ( v->Type()->Tag() == TYPE_STRING )
			{
			const BroString* str = v->AsString();
			hash_update(h, str->Bytes(), str->Len());
			}
		else
			{
			ODesc d(DESC_BINARY);
			v->Describe(&d);
			hash_update(h, (const u_char *) d.Bytes(), d.Len());
			}
		}

	hash_final(h, result);
	}

bool SHA256Val::DoInit()
	{
	assert( ! IsValid() );
	ctx = hash_init(Hash_SHA256);
	return true;
	}

bool SHA256Val::DoFeed(const void* data, size_t size)
	{
	if ( ! IsValid() )
		return false;

	hash_update(ctx, data, size);
	return true;
	}

StringVal* SHA256Val::DoGet()
	{
	if ( ! IsValid() )
		return val_mgr->GetEmptyString();

	u_char digest[SHA256_DIGEST_LENGTH];
	hash_final(ctx, digest);
	return new StringVal(sha256_digest_print(digest));
	}

EntropyVal::EntropyVal() : OpaqueVal(entropy_type)
	{
	}

Val* EntropyVal::DoClone(CloneState* state)
	{
	SerializationFormat* form = new BinarySerializationFormat();
	form->StartWrite();
	CloneSerializer ss(form);
	SerialInfo sinfo(&ss);
	sinfo.cache = false;
	sinfo.include_locations = false;
	if ( ! this->Serialize(&sinfo) )
		return nullptr;
	char* data;
	uint32 len = form->EndWrite(&data);
	form->StartRead(data, len);
	UnserialInfo uinfo(&ss);
	uinfo.cache = false;
	Val* clone = Unserialize(&uinfo, type);
	free(data);
	return clone;
	}

bool EntropyVal::Feed(const void* data, size_t size)
	{
	state.add(data, size);
	return true;
	}

bool EntropyVal::Get(double *r_ent, double *r_chisq, double *r_mean,
                     double *r_montepicalc, double *r_scc)
	{
	state.end(r_ent, r_chisq, r_mean, r_montepicalc, r_scc);
	return true;
	}

BloomFilterVal::BloomFilterVal()
	: OpaqueVal(bloomfilter_type)
	{
	type = 0;
	hash = 0;
	bloom_filter = 0;
	}

BloomFilterVal::BloomFilterVal(OpaqueType* t)
	: OpaqueVal(t)
	{
	type = 0;
	hash = 0;
	bloom_filter = 0;
	}

BloomFilterVal::BloomFilterVal(probabilistic::BloomFilter* bf)
	: OpaqueVal(bloomfilter_type)
	{
	type = 0;
	hash = 0;
	bloom_filter = bf;
	}

Val* BloomFilterVal::DoClone(CloneState* state)
	{
	if ( bloom_filter )
		{
		auto bf = new BloomFilterVal(bloom_filter->Clone());
		bf->Typify(type);
		return bf;
		}

	return new BloomFilterVal();
	}

bool BloomFilterVal::Typify(BroType* arg_type)
	{
	if ( type )
		return false;

	type = arg_type;
	type->Ref();

	TypeList* tl = new TypeList(type);
	tl->Append(type->Ref());
	hash = new CompositeHash(tl);
	Unref(tl);

	return true;
	}

BroType* BloomFilterVal::Type() const
	{
	return type;
	}

void BloomFilterVal::Add(const Val* val)
	{
	HashKey* key = hash->ComputeHash(val, 1);
	bloom_filter->Add(key);
	delete key;
	}

size_t BloomFilterVal::Count(const Val* val) const
	{
	HashKey* key = hash->ComputeHash(val, 1);
	size_t cnt = bloom_filter->Count(key);
	delete key;
	return cnt;
	}

void BloomFilterVal::Clear()
	{
	bloom_filter->Clear();
	}

bool BloomFilterVal::Empty() const
	{
	return bloom_filter->Empty();
	}

string BloomFilterVal::InternalState() const
	{
	return bloom_filter->InternalState();
	}

BloomFilterVal* BloomFilterVal::Merge(const BloomFilterVal* x,
				      const BloomFilterVal* y)
	{
	if ( x->Type() && // any one 0 is ok here
	     y->Type() &&
	     ! same_type(x->Type(), y->Type()) )
		{
		reporter->Error("cannot merge Bloom filters with different types");
		return 0;
		}

	if ( typeid(*x->bloom_filter) != typeid(*y->bloom_filter) )
		{
		reporter->Error("cannot merge different Bloom filter types");
		return 0;
		}

	probabilistic::BloomFilter* copy = x->bloom_filter->Clone();

	if ( ! copy->Merge(y->bloom_filter) )
		{
		reporter->Error("failed to merge Bloom filter");
		return 0;
		}

	BloomFilterVal* merged = new BloomFilterVal(copy);

	if ( x->Type() && ! merged->Typify(x->Type()) )
		{
		reporter->Error("failed to set type on merged Bloom filter");
		return 0;
		}

	return merged;
	}

BloomFilterVal::~BloomFilterVal()
	{
	Unref(type);
	delete hash;
	delete bloom_filter;
	}

CardinalityVal::CardinalityVal() : OpaqueVal(cardinality_type)
	{
	c = 0;
	type = 0;
	hash = 0;
	}

CardinalityVal::CardinalityVal(probabilistic::CardinalityCounter* arg_c)
	: OpaqueVal(cardinality_type)
	{
	c = arg_c;
	type = 0;
	hash = 0;
	}

CardinalityVal::~CardinalityVal()
	{
	Unref(type);
	delete c;
	delete hash;
	}

<<<<<<< HEAD
=======
Val* CardinalityVal::DoClone(CloneState* state)
	{
	return new CardinalityVal(new probabilistic::CardinalityCounter(*c));
	}

IMPLEMENT_SERIAL(CardinalityVal, SER_CARDINALITY_VAL);

bool CardinalityVal::DoSerialize(SerialInfo* info) const
	{
	DO_SERIALIZE(SER_CARDINALITY_VAL, OpaqueVal);

	bool valid = true;
	bool is_typed = (type != 0);

	valid &= SERIALIZE(is_typed);

	if ( is_typed )
		valid &= type->Serialize(info);

	return c->Serialize(info);
	}

bool CardinalityVal::DoUnserialize(UnserialInfo* info)
	{
	DO_UNSERIALIZE(OpaqueVal);

	bool is_typed;
	if ( ! UNSERIALIZE(&is_typed) )
		return false;

	if ( is_typed )
		{
		BroType* t = BroType::Unserialize(info);
		if ( ! Typify(t) )
			return false;

		Unref(t);
		}

	c = probabilistic::CardinalityCounter::Unserialize(info);
	return c != 0;
	}

>>>>>>> 0f2e7782
bool CardinalityVal::Typify(BroType* arg_type)
	{
	if ( type )
		return false;

	type = arg_type;
	type->Ref();

	TypeList* tl = new TypeList(type);
	tl->Append(type->Ref());
	hash = new CompositeHash(tl);
	Unref(tl);

	return true;
	}

BroType* CardinalityVal::Type() const
	{
	return type;
	}

void CardinalityVal::Add(const Val* val)
	{
	HashKey* key = hash->ComputeHash(val, 1);
	c->AddElement(key->Hash());
	delete key;
	}<|MERGE_RESOLUTION|>--- conflicted
+++ resolved
@@ -295,22 +295,8 @@
 
 Val* EntropyVal::DoClone(CloneState* state)
 	{
-	SerializationFormat* form = new BinarySerializationFormat();
-	form->StartWrite();
-	CloneSerializer ss(form);
-	SerialInfo sinfo(&ss);
-	sinfo.cache = false;
-	sinfo.include_locations = false;
-	if ( ! this->Serialize(&sinfo) )
-		return nullptr;
-	char* data;
-	uint32 len = form->EndWrite(&data);
-	form->StartRead(data, len);
-	UnserialInfo uinfo(&ss);
-	uinfo.cache = false;
-	Val* clone = Unserialize(&uinfo, type);
-	free(data);
-	return clone;
+	// Fixme
+	return nullptr;
 	}
 
 bool EntropyVal::Feed(const void* data, size_t size)
@@ -478,52 +464,11 @@
 	delete hash;
 	}
 
-<<<<<<< HEAD
-=======
 Val* CardinalityVal::DoClone(CloneState* state)
 	{
 	return new CardinalityVal(new probabilistic::CardinalityCounter(*c));
 	}
 
-IMPLEMENT_SERIAL(CardinalityVal, SER_CARDINALITY_VAL);
-
-bool CardinalityVal::DoSerialize(SerialInfo* info) const
-	{
-	DO_SERIALIZE(SER_CARDINALITY_VAL, OpaqueVal);
-
-	bool valid = true;
-	bool is_typed = (type != 0);
-
-	valid &= SERIALIZE(is_typed);
-
-	if ( is_typed )
-		valid &= type->Serialize(info);
-
-	return c->Serialize(info);
-	}
-
-bool CardinalityVal::DoUnserialize(UnserialInfo* info)
-	{
-	DO_UNSERIALIZE(OpaqueVal);
-
-	bool is_typed;
-	if ( ! UNSERIALIZE(&is_typed) )
-		return false;
-
-	if ( is_typed )
-		{
-		BroType* t = BroType::Unserialize(info);
-		if ( ! Typify(t) )
-			return false;
-
-		Unref(t);
-		}
-
-	c = probabilistic::CardinalityCounter::Unserialize(info);
-	return c != 0;
-	}
-
->>>>>>> 0f2e7782
 bool CardinalityVal::Typify(BroType* arg_type)
 	{
 	if ( type )
