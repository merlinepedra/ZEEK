--- conflicted
+++ resolved
@@ -24,10 +24,7 @@
 #include <initializer_list>
 #include <iterator>
 #include <utility>
-<<<<<<< HEAD
-=======
 #include <cassert>
->>>>>>> c22edc28
 #include "util.h"
 
 typedef int (*list_cmp_func)(const void* v1, const void* v2);
