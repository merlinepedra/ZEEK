--- conflicted
+++ resolved
@@ -244,13 +244,8 @@
     Anon.cc
     Attr.cc
     Base64.cc
-<<<<<<< HEAD
-    BitTorrent.cc
-    BitTorrentTracker.cc
     BitVector.cc
     BloomFilter.cc
-=======
->>>>>>> fde081c3
     BPF_Program.cc
     BroDoc.cc
     BroDocObj.cc
