// See the file "COPYING" in the main distribution directory for copyright.

#ifndef INPUT_READERS_BENCHMARK_H
#define INPUT_READERS_BENCHMARK_H

#include "../ReaderBackend.h"
<<<<<<< HEAD
#include "../../threading/AsciiInputOutput.h"
=======
#include "threading/AsciiFormatter.h"
>>>>>>> 00759732

namespace input { namespace reader {

/**
 * A benchmark reader to measure performance of the input framework.
 */
class Benchmark : public ReaderBackend {
public:
	Benchmark(ReaderFrontend* frontend);
	~Benchmark();

	static ReaderBackend* Instantiate(ReaderFrontend* frontend) { return new Benchmark(frontend); }

protected:
	virtual bool DoInit(const ReaderInfo& info, int arg_num_fields, const threading::Field* const* fields);
	virtual void DoClose();
	virtual bool DoUpdate();
	virtual bool DoHeartbeat(double network_time, double current_time);

private:
	double CurrTime();
	string RandomString(const int len);
	threading::Value* EntryToVal(TypeTag Type, TypeTag subtype);

	int num_lines;
	double multiplication_factor;
	int spread;
	double autospread;
	int autospread_time;
	int add;
	int stopspreadat;
	double heartbeatstarttime;
	double timedspread;
	double heartbeat_interval;

<<<<<<< HEAD
	AsciiInputOutput* io;
=======
	AsciiFormatter* ascii;
>>>>>>> 00759732
};


}
}

#endif /* INPUT_READERS_BENCHMARK_H */<|MERGE_RESOLUTION|>--- conflicted
+++ resolved
@@ -4,11 +4,7 @@
 #define INPUT_READERS_BENCHMARK_H
 
 #include "../ReaderBackend.h"
-<<<<<<< HEAD
-#include "../../threading/AsciiInputOutput.h"
-=======
 #include "threading/AsciiFormatter.h"
->>>>>>> 00759732
 
 namespace input { namespace reader {
 
@@ -44,11 +40,7 @@
 	double timedspread;
 	double heartbeat_interval;
 
-<<<<<<< HEAD
-	AsciiInputOutput* io;
-=======
 	AsciiFormatter* ascii;
->>>>>>> 00759732
 };
 
 
