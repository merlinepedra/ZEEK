--- conflicted
+++ resolved
@@ -98,17 +98,10 @@
 
 	// Returns nil if this was an address request.
 	const char* ReqHost() const	{ return req_host; }
-<<<<<<< HEAD
-	uint32 ReqAddr() const		{ return req_addr; }
+	IPAddr ReqAddr() const		{ return req_addr; }
 	string ReqStr() const
 		{
-		return req_host ? req_host : IPAddr(IPAddr::IPv4, &req_addr, IPAddr::Network);
-=======
-	const IPAddr& ReqAddr() const		{ return req_addr; }
-	const char* ReqStr() const
-		{
-		return req_host ? req_host : string(req_addr).c_str();
->>>>>>> 93fa1167
+		return req_host ? req_host : req_addr;
 		}
 
 	ListVal* Addrs();
@@ -207,17 +200,7 @@
 	if ( is_req_host )
 		req_host = copy_string(req_buf);
 	else
-		{
-<<<<<<< HEAD
-		IPAddr addr(req_buf);
-		const uint32* bytes;
-		addr.GetBytes(&bytes);
-		req_addr = *bytes; //FIXME: IPv6 support
-=======
-		string s(req_buf);
-		req_addr = IPAddr(s);
->>>>>>> 93fa1167
-		}
+		req_addr = IPAddr(req_buf);
 
 	num_names = 1;
 	names = new char*[num_names];
@@ -239,15 +222,7 @@
 			if ( newline )
 				*newline = '\0';
 
-<<<<<<< HEAD
-			IPAddr addr(buf);
-			const uint32* bytes;
-			addr.GetBytes(&bytes);
-			addrs[i] = *bytes; //FIXME IPv6 support
-=======
-			string s(buf);
-			addrs[i] = IPAddr(s);
->>>>>>> 93fa1167
+			addrs[i] = IPAddr(buf);
 			}
 		}
 	else
@@ -362,22 +337,12 @@
 void DNS_Mapping::Save(FILE* f) const
 	{
 	fprintf(f, "%.0f %d %s %d %s %d\n", creation_time, req_host != 0,
-<<<<<<< HEAD
-		req_host ? req_host :
-			IPAddr(IPAddr::IPv4, &req_addr, IPAddr::Network).AsString().c_str(),
-=======
-		req_host ? req_host : string(req_addr).c_str(),
->>>>>>> 93fa1167
+		req_host ? req_host : req_addr.AsString().c_str(),
 		failed, (names && names[0]) ? names[0] : "*",
 		num_addrs);
 
 	for ( int i = 0; i < num_addrs; ++i )
-<<<<<<< HEAD
-		fprintf(f, "%s\n",
-			IPAddr(IPAddr::IPv4, &addrs[i], IPAddr::Network).AsString().c_str());
-=======
-		fprintf(f, "%s\n", string(addrs[i]).c_str());
->>>>>>> 93fa1167
+		fprintf(f, "%s\n", addrs[i].AsString().c_str());
 	}
 
 
@@ -542,11 +507,7 @@
 
 	case DNS_FORCE:
 		reporter->FatalError("can't find DNS entry for %s in cache",
-<<<<<<< HEAD
-		    IPAddr(IPAddr::IPv4, &addr, IPAddr::Network).AsString().c_str());
-=======
-		    string(addr).c_str());
->>>>>>> 93fa1167
+		    addr.AsString().c_str());
 		return 0;
 
 	case DNS_DEFAULT:
