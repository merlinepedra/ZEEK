// See the file "COPYING" in the main distribution directory for copyright.

#include "config.h"

#include <sys/types.h>
#include <sys/stat.h>
#ifdef TIME_WITH_SYS_TIME
# include <sys/time.h>
# include <time.h>
#else
# ifdef HAVE_SYS_TIME_H
#  include <sys/time.h>
# else
#  include <time.h>
# endif
#endif
#include <sys/resource.h>

#include <netinet/in.h>

#include <stdlib.h>
#include <errno.h>
#include <ctype.h>

#include <sys/param.h>
#include <netdb.h>
#include <unistd.h>
#include <signal.h>

#include <algorithm>

#include "Base64.h"
#include "Stmt.h"
#include "Scope.h"
#include "Net.h"
#include "NetVar.h"
#include "File.h"
#include "Func.h"
#include "Frame.h"
#include "Var.h"
#include "analyzer/protocol/login/Login.h"
#include "Sessions.h"
#include "RE.h"
#include "Serializer.h"
#include "RemoteSerializer.h"
#include "Event.h"
#include "Traverse.h"
#include "Reporter.h"
#include "plugin/Manager.h"

extern	RETSIGTYPE sig_handler(int signo);

const Expr* calling_expr = 0;
bool did_builtin_init = false;

vector<Func*> Func::unique_ids;

Func::Func() : scope(0), type(0)
	{
	unique_id = unique_ids.size();
	unique_ids.push_back(this);
	}

Func::Func(Kind arg_kind) : scope(0), kind(arg_kind), type(0)
	{
	unique_id = unique_ids.size();
	unique_ids.push_back(this);
	}

Func::~Func()
	{
	Unref(type);
	}

void Func::AddBody(Stmt* /* new_body */, id_list* /* new_inits */,
			int /* new_frame_size */, int /* priority */)
	{
	Internal("Func::AddBody called");
	}

bool Func::Serialize(SerialInfo* info) const
	{
	return SerialObj::Serialize(info);
	}

Func* Func::Unserialize(UnserialInfo* info)
	{
	Func* f = (Func*) SerialObj::Unserialize(info, SER_FUNC);

	// For builtins, we return a reference to the (hopefully) already
	// existing function.
	if ( f && f->kind == BUILTIN_FUNC )
		{
		const char* name = ((BuiltinFunc*) f)->Name();
		ID* id = global_scope()->Lookup(name);
		if ( ! id )
			{
			info->s->Error(fmt("can't find built-in %s", name));
			return 0;
			}

		if ( ! (id->HasVal() && id->ID_Val()->Type()->Tag() == TYPE_FUNC) )
			{
			info->s->Error(fmt("ID %s is not a built-in", name));
			return 0;
			}

		Unref(f);
		f = id->ID_Val()->AsFunc();
		Ref(f);
		}

	return f;
	}

bool Func::DoSerialize(SerialInfo* info) const
	{
	DO_SERIALIZE(SER_FUNC, BroObj);

	if ( ! SERIALIZE(int(bodies.size())) )
		return false;

	for ( unsigned int i = 0; i < bodies.size(); ++i )
		{
		if ( ! bodies[i].stmts->Serialize(info) )
			return false;
		if ( ! SERIALIZE(bodies[i].priority) )
			return false;
		}

	if ( ! SERIALIZE(char(kind) ) )
		return false;

	if ( ! type->Serialize(info) )
		return false;

	if ( ! SERIALIZE(Name()) )
		return false;

	// We don't serialize scope as only global functions are considered here
	// anyway.
	return true;
	}

bool Func::DoUnserialize(UnserialInfo* info)
	{
	DO_UNSERIALIZE(BroObj);

	int len;
	if ( ! UNSERIALIZE(&len) )
		return false;

	while ( len-- )
		{
		Body b;
		b.stmts = Stmt::Unserialize(info);
		if ( ! b.stmts )
			return false;

		if ( ! UNSERIALIZE(&b.priority) )
			return false;

		bodies.push_back(b);
		}

	char c;
	if ( ! UNSERIALIZE(&c) )
		return false;

	kind = (Kind) c;

	type = BroType::Unserialize(info);
	if ( ! type )
		return false;

	const char* n;
	if ( ! UNSERIALIZE_STR(&n, 0) )
		return false;

	name = n;
	delete [] n;

	return true;
	}

void Func::DescribeDebug(ODesc* d, const val_list* args) const
	{
	d->Add(Name());

	RecordType* func_args = FType()->Args();

	if ( args )
		{
		d->Add("(");

		for ( int i = 0; i < args->length(); ++i )
			{
			// Handle varargs case (more args than formals).
			if ( i >= func_args->NumFields() )
				{
				d->Add("vararg");
				d->Add(i - func_args->NumFields());
				}
			else
				d->Add(func_args->FieldName(i));

			d->Add(" = '");
			(*args)[i]->Describe(d);

			if ( i < args->length() - 1 )
				d->Add("', ");
			else
				d->Add("'");
			}

		d->Add(")");
		}
	}

TraversalCode Func::Traverse(TraversalCallback* cb) const
	{
	// FIXME: Make a fake scope for builtins?
	Scope* old_scope = cb->current_scope;
	cb->current_scope = scope;

	TraversalCode tc = cb->PreFunction(this);
	HANDLE_TC_STMT_PRE(tc);

	// FIXME: Traverse arguments to builtin functions, too.
	if ( kind == BRO_FUNC && scope )
		{
		tc = scope->Traverse(cb);
		HANDLE_TC_STMT_PRE(tc);

		for ( unsigned int i = 0; i < bodies.size(); ++i )
			{
			tc = bodies[i].stmts->Traverse(cb);
			HANDLE_TC_STMT_PRE(tc);
			}
		}

	tc = cb->PostFunction(this);

	cb->current_scope = old_scope;
	HANDLE_TC_STMT_POST(tc);
	}

<<<<<<< HEAD
BroFunc::BroFunc(ID* arg_id, Stmt* arg_body, id_list* aggr_inits,
		int arg_frame_size, int priority)
: Func(BRO_FUNC)
	{
	name = arg_id->Name();
	type = arg_id->Type()->Ref();
	frame_size = arg_frame_size;

	if ( arg_body )
		{
		Body b;
		b.stmts = AddInits(arg_body, aggr_inits);
		b.priority = priority;
		bodies.push_back(b);
		}
	}

BroFunc::~BroFunc()
	{
	for ( unsigned int i = 0; i < bodies.size(); ++i )
		Unref(bodies[i].stmts);
	}

int BroFunc::IsPure() const
	{
	for ( unsigned int i = 0; i < bodies.size(); ++i )
		if ( ! bodies[i].stmts->IsPure() )
			return 0;

	return 1;
	}

Val* BroFunc::HandlePluginResult(Val* plugin_result, val_list* args) const
=======
Val* Func::HandlePluginResult(Val* plugin_result, val_list* args, function_flavor flavor) const
>>>>>>> 9e74fcaf
	{
	// Helper function factoring out this code from BroFunc:Call() for better
	// readability.

	switch ( flavor ) {
	case FUNC_FLAVOR_EVENT:
		Unref(plugin_result);
		plugin_result = 0;
		break;

	case FUNC_FLAVOR_HOOK:
		if ( plugin_result->Type()->Tag() != TYPE_BOOL )
			reporter->InternalError("plugin returned non-bool for hook");

		break;

	case FUNC_FLAVOR_FUNCTION:
		{
		BroType* yt = FType()->YieldType();

		if ( (! yt) || yt->Tag() == TYPE_VOID )
			{
			Unref(plugin_result);
			plugin_result = 0;
			}

		else
			{
			if ( plugin_result->Type()->Tag() != yt->Tag() )
				reporter->InternalError("plugin returned wrong type for function call");
			}

		break;
		}
	}

	loop_over_list(*args, i)
		Unref((*args)[i]);

	return plugin_result;
	}

BroFunc::BroFunc(ID* arg_id, Stmt* arg_body, id_list* aggr_inits,
		int arg_frame_size, int priority)
: Func(BRO_FUNC)
	{
	name = arg_id->Name();
	type = arg_id->Type()->Ref();
	frame_size = arg_frame_size;

	if ( arg_body )
		{
		Body b;
		b.stmts = AddInits(arg_body, aggr_inits);
		b.priority = priority;
		bodies.push_back(b);
		}
	}

BroFunc::~BroFunc()
	{
	for ( unsigned int i = 0; i < bodies.size(); ++i )
		Unref(bodies[i].stmts);
	}

int BroFunc::IsPure() const
	{
	for ( unsigned int i = 0; i < bodies.size(); ++i )
		if ( ! bodies[i].stmts->IsPure() )
			return 0;

	return 1;
	}

Val* BroFunc::Call(val_list* args, Frame* parent) const
	{
#ifdef PROFILE_BRO_FUNCTIONS
	DEBUG_MSG("Function: %s\n", id->Name());
#endif

	SegmentProfiler(segment_logger, location);

	if ( sample_logger )
		sample_logger->FunctionSeen(this);

	Val* plugin_result = PLUGIN_HOOK_WITH_RESULT(HOOK_CALL_FUNCTION, HookCallFunction(this, args), 0);

	if ( plugin_result )
		return HandlePluginResult(plugin_result, args, Flavor());

	if ( bodies.empty() )
		{
		// Can only happen for events and hooks.
		assert(Flavor() == FUNC_FLAVOR_EVENT || Flavor() == FUNC_FLAVOR_HOOK);
		loop_over_list(*args, i)
			Unref((*args)[i]);

		return Flavor() == FUNC_FLAVOR_HOOK ? new Val(true, TYPE_BOOL) : 0;
		}

	Frame* f = new Frame(frame_size, this, args);

	// Hand down any trigger.
	if ( parent )
		{
		f->SetTrigger(parent->GetTrigger());
		f->SetCall(parent->GetCall());
		}

	g_frame_stack.push_back(f);	// used for backtracing

	if ( g_trace_state.DoTrace() )
		{
		ODesc d;
		DescribeDebug(&d, args);

		g_trace_state.LogTrace("%s called: %s\n",
			FType()->FlavorString().c_str(), d.Description());
		}

	loop_over_list(*args, i)
		f->SetElement(i, (*args)[i]);

	stmt_flow_type flow = FLOW_NEXT;

	Val* result = 0;

	for ( size_t i = 0; i < bodies.size(); ++i )
		{
		if ( sample_logger )
			sample_logger->LocationSeen(
				bodies[i].stmts->GetLocationInfo());

		Unref(result);

		try
			{
			result = bodies[i].stmts->Exec(f, flow);
			}

		catch ( InterpreterException& e )
			{
			// Already reported, but we continue exec'ing remaining bodies.
			continue;
			}

		if ( f->HasDelayed() )
			{
			assert(! result);
			assert(parent);
			parent->SetDelayed();
			break;
			}

		if ( Flavor() == FUNC_FLAVOR_HOOK )
			{
			// Ignore any return values of hook bodies, final return value
			// depends on whether a body returns as a result of break statement.
			Unref(result);
			result = 0;

			if ( flow == FLOW_BREAK )
				{
				// Short-circuit execution of remaining hook handler bodies.
				result = new Val(false, TYPE_BOOL);
				break;
				}
			}
		}

	if ( Flavor() == FUNC_FLAVOR_HOOK )
		{
		if ( ! result )
			result = new Val(true, TYPE_BOOL);
		}

	// Warn if the function returns something, but we returned from
	// the function without an explicit return, or without a value.
	else if ( FType()->YieldType() && FType()->YieldType()->Tag() != TYPE_VOID &&
	     (flow != FLOW_RETURN /* we fell off the end */ ||
	      ! result /* explicit return with no result */) &&
	     ! f->HasDelayed() )
		reporter->Warning("non-void function returns without a value: %s",
		                  Name());

	if ( result && g_trace_state.DoTrace() )
		{
		ODesc d;
		result->Describe(&d);

		g_trace_state.LogTrace("Function return: %s\n", d.Description());
		}

	g_frame_stack.pop_back();
	Unref(f);

	return result;
	}

void BroFunc::AddBody(Stmt* new_body, id_list* new_inits, int new_frame_size,
		int priority)
	{
	if ( new_frame_size > frame_size )
		frame_size = new_frame_size;

	new_body = AddInits(new_body, new_inits);

	if ( Flavor() == FUNC_FLAVOR_FUNCTION )
		{
		// For functions, we replace the old body with the new one.
		assert(bodies.size() <= 1);
		for ( unsigned int i = 0; i < bodies.size(); ++i )
			Unref(bodies[i].stmts);
		bodies.clear();
		}

	Body b;
	b.stmts = new_body;
	b.priority = priority;

	bodies.push_back(b);
	sort(bodies.begin(), bodies.end());
	}

void BroFunc::Describe(ODesc* d) const
	{
	d->Add(Name());

	d->NL();
	d->AddCount(frame_size);
	for ( unsigned int i = 0; i < bodies.size(); ++i )
		{
		bodies[i].stmts->AccessStats(d);
		bodies[i].stmts->Describe(d);
		}
	}

Stmt* BroFunc::AddInits(Stmt* body, id_list* inits)
	{
	if ( ! inits || inits->length() == 0 )
		return body;

	StmtList* stmt_series = new StmtList;
	stmt_series->Stmts().append(new InitStmt(inits));
	stmt_series->Stmts().append(body);

	return stmt_series;
	}

IMPLEMENT_SERIAL(BroFunc, SER_BRO_FUNC);

bool BroFunc::DoSerialize(SerialInfo* info) const
	{
	DO_SERIALIZE(SER_BRO_FUNC, Func);
	return SERIALIZE(frame_size);
	}

bool BroFunc::DoUnserialize(UnserialInfo* info)
	{
	DO_UNSERIALIZE(Func);

	return UNSERIALIZE(&frame_size);
	}

BuiltinFunc::BuiltinFunc(built_in_func arg_func, const char* arg_name,
			int arg_is_pure)
: Func(BUILTIN_FUNC)
	{
	func = arg_func;
	name = make_full_var_name(GLOBAL_MODULE_NAME, arg_name);
	is_pure = arg_is_pure;

	ID* id = lookup_ID(Name(), GLOBAL_MODULE_NAME, false);
	if ( ! id )
		reporter->InternalError("built-in function %s missing", Name());
	if ( id->HasVal() )
		reporter->InternalError("built-in function %s multiply defined", Name());

	type = id->Type()->Ref();
	id->SetVal(new Val(this));
	Unref(id);
	}

BuiltinFunc::~BuiltinFunc()
	{
	}

int BuiltinFunc::IsPure() const
	{
	return is_pure;
	}

Val* BuiltinFunc::Call(val_list* args, Frame* parent) const
	{
#ifdef PROFILE_BRO_FUNCTIONS
	DEBUG_MSG("Function: %s\n", Name());
#endif
	SegmentProfiler(segment_logger, Name());

	if ( sample_logger )
		sample_logger->FunctionSeen(this);

	Val* plugin_result = PLUGIN_HOOK_WITH_RESULT(HOOK_CALL_FUNCTION, HookCallFunction(this, args), 0);

	if ( plugin_result )
		return HandlePluginResult(plugin_result, args, FUNC_FLAVOR_FUNCTION);

	if ( g_trace_state.DoTrace() )
		{
		ODesc d;
		DescribeDebug(&d, args);

		g_trace_state.LogTrace("\tBuiltin Function called: %s\n", d.Description());
		}

	Val* result = func(parent, args);
	loop_over_list(*args, i)
		Unref((*args)[i]);

	// Don't Unref() args, that's the caller's responsibility.
	if ( result && g_trace_state.DoTrace() )
		{
		ODesc d;
		result->Describe(&d);

		g_trace_state.LogTrace("\tFunction return: %s\n", d.Description());
		}

	return result;
	}

void BuiltinFunc::Describe(ODesc* d) const
	{
	d->Add(Name());
	d->AddCount(is_pure);
	}

IMPLEMENT_SERIAL(BuiltinFunc, SER_BUILTIN_FUNC);

bool BuiltinFunc::DoSerialize(SerialInfo* info) const
	{
	DO_SERIALIZE(SER_BUILTIN_FUNC, Func);
	return true;
	}

bool BuiltinFunc::DoUnserialize(UnserialInfo* info)
	{
	DO_UNSERIALIZE(Func);
	return true;
	}

void builtin_error(const char* msg, BroObj* arg)
	{
	if ( calling_expr )
		calling_expr->Error(msg, arg);
	else
		reporter->Error(msg, arg);
	}

#include "bro.bif.func_h"
#include "reporter.bif.func_h"
#include "strings.bif.func_h"

#include "bro.bif.func_def"
#include "reporter.bif.func_def"
#include "strings.bif.func_def"

#include "__all__.bif.cc" // Autogenerated for compiling in the bif_target() code.
#include "__all__.bif.register.cc" // Autogenerated for compiling in the bif_target() code.

void init_builtin_funcs()
	{
	bro_resources = internal_type("bro_resources")->AsRecordType();
	net_stats = internal_type("NetStats")->AsRecordType();
	matcher_stats = internal_type("matcher_stats")->AsRecordType();
	var_sizes = internal_type("var_sizes")->AsTableType();
	gap_info = internal_type("gap_info")->AsRecordType();

#include "bro.bif.func_init"
#include "reporter.bif.func_init"
#include "strings.bif.func_init"

#include "__all__.bif.init.cc" // Autogenerated for compiling in the bif_target() code.

	did_builtin_init = true;
	}

bool check_built_in_call(BuiltinFunc* f, CallExpr* call)
	{
	if ( f->TheFunc() != BifFunc::bro_fmt )
		return true;

	const expr_list& args = call->Args()->Exprs();
	if ( args.length() == 0 )
		{
		// Empty calls are allowed, since you can't just
		// use "print;" to get a blank line.
		return true;
		}

	const Expr* fmt_str_arg = args[0];
	if ( fmt_str_arg->Type()->Tag() != TYPE_STRING )
		{
		call->Error("first argument to fmt() needs to be a format string");
		return false;
		}

	Val* fmt_str_val = fmt_str_arg->Eval(0);

	if ( fmt_str_val )
		{
		const char* fmt_str = fmt_str_val->AsStringVal()->CheckString();

		int num_fmt = 0;
		while ( *fmt_str )
			{
			if ( *(fmt_str++) != '%' )
				continue;

			if ( ! *fmt_str )
				{
				call->Error("format string ends with bare '%'");
				return false;
				}

			if ( *(fmt_str++) != '%' )
				// Not a "%%" escape.
				++num_fmt;
			}

		if ( args.length() != num_fmt + 1 )
			{
			call->Error("mismatch between format string to fmt() and number of arguments passed");
			return false;
			}
		}

	return true;
	}<|MERGE_RESOLUTION|>--- conflicted
+++ resolved
@@ -245,43 +245,7 @@
 	HANDLE_TC_STMT_POST(tc);
 	}
 
-<<<<<<< HEAD
-BroFunc::BroFunc(ID* arg_id, Stmt* arg_body, id_list* aggr_inits,
-		int arg_frame_size, int priority)
-: Func(BRO_FUNC)
-	{
-	name = arg_id->Name();
-	type = arg_id->Type()->Ref();
-	frame_size = arg_frame_size;
-
-	if ( arg_body )
-		{
-		Body b;
-		b.stmts = AddInits(arg_body, aggr_inits);
-		b.priority = priority;
-		bodies.push_back(b);
-		}
-	}
-
-BroFunc::~BroFunc()
-	{
-	for ( unsigned int i = 0; i < bodies.size(); ++i )
-		Unref(bodies[i].stmts);
-	}
-
-int BroFunc::IsPure() const
-	{
-	for ( unsigned int i = 0; i < bodies.size(); ++i )
-		if ( ! bodies[i].stmts->IsPure() )
-			return 0;
-
-	return 1;
-	}
-
-Val* BroFunc::HandlePluginResult(Val* plugin_result, val_list* args) const
-=======
 Val* Func::HandlePluginResult(Val* plugin_result, val_list* args, function_flavor flavor) const
->>>>>>> 9e74fcaf
 	{
 	// Helper function factoring out this code from BroFunc:Call() for better
 	// readability.
