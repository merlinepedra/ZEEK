--- conflicted
+++ resolved
@@ -17,12 +17,8 @@
 		"&read_expire", "&write_expire", "&create_expire",
 		"&raw_output", "&priority",
 		"&group", "&log", "&error_handler", "&type_column",
-<<<<<<< HEAD
 		"(&tracked)", "&on_change", "&broker_store",
 		"&deprecated",
-=======
-		"(&tracked)", "&on_change", "&deprecated",
->>>>>>> aafced6b
 	};
 
 	return attr_names[int(t)];
@@ -493,28 +489,16 @@
 		{
 		if ( type->Tag() != TYPE_TABLE )
 			{
-<<<<<<< HEAD
 			Error("&on_change only applicable to sets/tables");
 			break;
 			}
 
-		const Expr *change_func = a->AttrExpr();
-=======
-			Error("&on_change only applicable to tables");
-			break;
-			}
-
 		const Expr* change_func = a->AttrExpr();
->>>>>>> aafced6b
 
 		if ( change_func->Type()->Tag() != TYPE_FUNC || change_func->Type()->AsFuncType()->Flavor() != FUNC_FLAVOR_FUNCTION )
 			Error("&on_change attribute is not a function");
 
-<<<<<<< HEAD
-		const FuncType *c_ft = change_func->Type()->AsFuncType();
-=======
 		const FuncType* c_ft = change_func->Type()->AsFuncType();
->>>>>>> aafced6b
 
 		if ( c_ft->YieldType()->Tag() != TYPE_VOID )
 			{
@@ -522,15 +506,9 @@
 			break;
 			}
 
-<<<<<<< HEAD
-		const TableType *the_table = type->AsTableType();
-
-		if (the_table->IsUnspecifiedTable())
-=======
 		const TableType* the_table = type->AsTableType();
 
 		if ( the_table->IsUnspecifiedTable() )
->>>>>>> aafced6b
 			break;
 
 		const type_list* args = c_ft->ArgTypes()->Types();
@@ -554,10 +532,6 @@
 			break;
 			}
 
-<<<<<<< HEAD
-		bool indexmatch = true;
-=======
->>>>>>> aafced6b
 		for ( int i = 0; i < t_indexes->length(); i++ )
 			{
 			if ( ! same_type((*args)[2+i], (*t_indexes)[i]) )
@@ -576,7 +550,6 @@
 		}
 		break;
 
-<<<<<<< HEAD
 	case ATTR_BROKER_STORE:
 		{
 		if ( type->Tag() != TYPE_TABLE )
@@ -598,8 +571,6 @@
 
 		}
 
-=======
->>>>>>> aafced6b
 	case ATTR_TRACKED:
 		// FIXME: Check here for global ID?
 		break;
