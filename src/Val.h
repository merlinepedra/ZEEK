// See the file "COPYING" in the main distribution directory for copyright.

#pragma once

#include "IntrusivePtr.h"
#include "Type.h"
#include "Timer.h"
#include "Notifier.h"
#include "net_util.h"

#include <vector>
#include <list>
#include <array>
#include <unordered_map>

#include <sys/types.h> // for u_char

// We have four different port name spaces: TCP, UDP, ICMP, and UNKNOWN.
// We distinguish between them based on the bits specified in the *_PORT_MASK
// entries specified below.
#define NUM_PORT_SPACES 4
#define PORT_SPACE_MASK 0x30000

#define TCP_PORT_MASK	0x10000
#define UDP_PORT_MASK	0x20000
#define ICMP_PORT_MASK	0x30000

template<typename T> class PDict;
class IterCookie;

class Val;
class BroString;
class BroFunc;
class Func;
class BroFile;
class PrefixTable;

class PortVal;
class AddrVal;
class SubNetVal;

class IntervalVal;
class PatternVal;
class TableVal;
class RecordVal;
class ListVal;
class StringVal;
class EnumVal;
class OpaqueVal;

class IPAddr;
class IPPrefix;

class StateAccess;

class VectorVal;

class TableEntryVal;

class RE_Matcher;

union BroValUnion {
	// Used for bool, int, enum.
	bro_int_t int_val;

	// Used for count, counter, port.
	bro_uint_t uint_val;

	// Used for addr
	IPAddr* addr_val;

	// Used for subnet
	IPPrefix* subnet_val;

	// Used for double, time, interval.
	double double_val;

	BroString* string_val;
	Func* func_val;
	BroFile* file_val;
	RE_Matcher* re_val;
	PDict<TableEntryVal>* table_val;
	val_list* val_list_val;

	std::vector<Val*>* vector_val;

	BroValUnion() = default;

	constexpr BroValUnion(bro_int_t value) noexcept
		: int_val(value) {}

	constexpr BroValUnion(bro_uint_t value) noexcept
		: uint_val(value) {}

	constexpr BroValUnion(IPAddr* value) noexcept
		: addr_val(value) {}

	constexpr BroValUnion(IPPrefix* value) noexcept
		: subnet_val(value) {}

	constexpr BroValUnion(double value) noexcept
		: double_val(value) {}

	constexpr BroValUnion(BroString* value) noexcept
		: string_val(value) {}

	constexpr BroValUnion(Func* value) noexcept
		: func_val(value) {}

	constexpr BroValUnion(BroFile* value) noexcept
		: file_val(value) {}

	constexpr BroValUnion(RE_Matcher* value) noexcept
		: re_val(value) {}

	constexpr BroValUnion(PDict<TableEntryVal>* value) noexcept
		: table_val(value) {}

	constexpr BroValUnion(val_list* value) noexcept
		: val_list_val(value) {}

	constexpr BroValUnion(std::vector<Val*> *value) noexcept
		: vector_val(value) {}
};

class Val : public BroObj {
public:
	Val(double d, TypeTag t)
		: val(d), type(base_type(t).release())
		{
		}

	explicit Val(Func* f);

	// Note, will unref 'f' when it's done, closing it unless
	// class has ref'd it.
	explicit Val(BroFile* f);

	// Extra arg to differentiate from protected version.
	Val(BroType* t, bool type_type)
		: type(new TypeType({NewRef{}, t}))
		{
		}

	Val()
		: val(bro_int_t(0)), type(base_type(TYPE_ERROR).release())
		{
		}

	~Val() override;

	Val* Ref()			{ ::Ref(this); return this; }
	IntrusivePtr<Val> Clone();

	bool IsZero() const;
	bool IsOne() const;

	bro_int_t InternalInt() const;
	bro_uint_t InternalUnsigned() const;
	double InternalDouble() const;

	bro_int_t CoerceToInt() const;
	bro_uint_t CoerceToUnsigned() const;
	double CoerceToDouble() const;

	// Returns a new Val with the "size" of this Val.  What constitutes
	// size depends on the Val's type.
	virtual IntrusivePtr<Val> SizeVal() const;

	// Bytes in total value object.
	virtual unsigned int MemoryAllocation() const;

	// Add this value to the given value (if appropriate).
	// Returns true if succcessful.  is_first_init is true only if
	// this is the *first* initialization of the value, not
	// if it's a subsequent += initialization.
	virtual bool AddTo(Val* v, bool is_first_init) const;

	// Remove this value from the given value (if appropriate).
	virtual bool RemoveFrom(Val* v) const;

	BroType* Type()			{ return type; }
	const BroType* Type() const	{ return type; }

#define CONST_ACCESSOR(tag, ctype, accessor, name) \
	const ctype name() const \
		{ \
		CHECK_TAG(type->Tag(), tag, "Val::CONST_ACCESSOR", type_name) \
		return val.accessor; \
		}

	// Needed for g++ 4.3's pickiness.
#define CONST_ACCESSOR2(tag, ctype, accessor, name) \
	ctype name() const \
		{ \
		CHECK_TAG(type->Tag(), tag, "Val::CONST_ACCESSOR", type_name) \
		return val.accessor; \
		}

	CONST_ACCESSOR2(TYPE_BOOL, bool, int_val, AsBool)
	CONST_ACCESSOR2(TYPE_INT, bro_int_t, int_val, AsInt)
	CONST_ACCESSOR2(TYPE_COUNT, bro_uint_t, uint_val, AsCount)
	CONST_ACCESSOR2(TYPE_COUNTER, bro_uint_t, uint_val, AsCounter)
	CONST_ACCESSOR2(TYPE_DOUBLE, double, double_val, AsDouble)
	CONST_ACCESSOR2(TYPE_TIME, double, double_val, AsTime)
	CONST_ACCESSOR2(TYPE_INTERVAL, double, double_val, AsInterval)
	CONST_ACCESSOR2(TYPE_ENUM, int, int_val, AsEnum)
	CONST_ACCESSOR(TYPE_STRING, BroString*, string_val, AsString)
	CONST_ACCESSOR(TYPE_FUNC, Func*, func_val, AsFunc)
	CONST_ACCESSOR(TYPE_TABLE, PDict<TableEntryVal>*, table_val, AsTable)
	CONST_ACCESSOR(TYPE_RECORD, val_list*, val_list_val, AsRecord)
	CONST_ACCESSOR(TYPE_FILE, BroFile*, file_val, AsFile)
	CONST_ACCESSOR(TYPE_PATTERN, RE_Matcher*, re_val, AsPattern)
	CONST_ACCESSOR(TYPE_VECTOR, std::vector<Val*>*, vector_val, AsVector)

	const IPPrefix& AsSubNet() const
		{
		CHECK_TAG(type->Tag(), TYPE_SUBNET, "Val::SubNet", type_name)
		return *val.subnet_val;
		}

	BroType* AsType() const
		{
		CHECK_TAG(type->Tag(), TYPE_TYPE, "Val::Type", type_name)
		return type;
		}

	const IPAddr& AsAddr() const
		{
		if ( type->Tag() != TYPE_ADDR )
			BadTag("Val::AsAddr", type_name(type->Tag()));
		return *val.addr_val;
		}

#define ACCESSOR(tag, ctype, accessor, name) \
	ctype name() \
		{ \
		CHECK_TAG(type->Tag(), tag, "Val::ACCESSOR", type_name) \
		return val.accessor; \
		}

	// Accessors for mutable values are called AsNonConst* and
	// are protected to avoid external state changes.
	// ACCESSOR(TYPE_STRING, BroString*, string_val, AsString)
	ACCESSOR(TYPE_FUNC, Func*, func_val, AsFunc)
	ACCESSOR(TYPE_FILE, BroFile*, file_val, AsFile)
	ACCESSOR(TYPE_PATTERN, RE_Matcher*, re_val, AsPattern)
	ACCESSOR(TYPE_VECTOR, std::vector<Val*>*, vector_val, AsVector)

	const IPPrefix& AsSubNet()
		{
		CHECK_TAG(type->Tag(), TYPE_SUBNET, "Val::SubNet", type_name)
		return *val.subnet_val;
		}

	const IPAddr& AsAddr()
		{
		if ( type->Tag() != TYPE_ADDR )
			BadTag("Val::AsAddr", type_name(type->Tag()));
		return *val.addr_val;
		}

	// Gives fast access to the bits of something that is one of
	// bool, int, count, or counter.
	bro_int_t ForceAsInt() const		{ return val.int_val; }
	bro_uint_t ForceAsUInt() const		{ return val.uint_val; }

#define CONVERTER(tag, ctype, name) \
	ctype name() \
		{ \
		CHECK_TAG(type->Tag(), tag, "Val::CONVERTER", type_name) \
		return (ctype)(this); \
		}

	CONVERTER(TYPE_PATTERN, PatternVal*, AsPatternVal)
	CONVERTER(TYPE_PORT, PortVal*, AsPortVal)
	CONVERTER(TYPE_SUBNET, SubNetVal*, AsSubNetVal)
	CONVERTER(TYPE_ADDR, AddrVal*, AsAddrVal)
	CONVERTER(TYPE_TABLE, TableVal*, AsTableVal)
	CONVERTER(TYPE_RECORD, RecordVal*, AsRecordVal)
	CONVERTER(TYPE_LIST, ListVal*, AsListVal)
	CONVERTER(TYPE_STRING, StringVal*, AsStringVal)
	CONVERTER(TYPE_VECTOR, VectorVal*, AsVectorVal)
	CONVERTER(TYPE_ENUM, EnumVal*, AsEnumVal)
	CONVERTER(TYPE_OPAQUE, OpaqueVal*, AsOpaqueVal)

#define CONST_CONVERTER(tag, ctype, name) \
	const ctype name() const \
		{ \
		CHECK_TAG(type->Tag(), tag, "Val::CONVERTER", type_name) \
		return (const ctype)(this); \
		}

	CONST_CONVERTER(TYPE_PATTERN, PatternVal*, AsPatternVal)
	CONST_CONVERTER(TYPE_PORT, PortVal*, AsPortVal)
	CONST_CONVERTER(TYPE_SUBNET, SubNetVal*, AsSubNetVal)
	CONST_CONVERTER(TYPE_ADDR, AddrVal*, AsAddrVal)
	CONST_CONVERTER(TYPE_TABLE, TableVal*, AsTableVal)
	CONST_CONVERTER(TYPE_RECORD, RecordVal*, AsRecordVal)
	CONST_CONVERTER(TYPE_LIST, ListVal*, AsListVal)
	CONST_CONVERTER(TYPE_STRING, StringVal*, AsStringVal)
	CONST_CONVERTER(TYPE_VECTOR, VectorVal*, AsVectorVal)
	CONST_CONVERTER(TYPE_OPAQUE, OpaqueVal*, AsOpaqueVal)

	void Describe(ODesc* d) const override;
	virtual void DescribeReST(ODesc* d) const;

	// To be overridden by mutable derived class to enable change
	// notification.
	virtual notifier::Modifiable* Modifiable()	{ return nullptr; }

#ifdef DEBUG
	// For debugging, we keep a reference to the global ID to which a
	// value has been bound *last*.
	ID* GetID() const;

	void SetID(ID* id);
#endif

	static bool WouldOverflow(const BroType* from_type, const BroType* to_type, const Val* val);

	IntrusivePtr<TableVal> GetRecordFields();

	IntrusivePtr<StringVal> ToJSON(bool only_loggable=false, RE_Matcher* re=nullptr);

protected:

	friend class EnumType;
	friend class ListVal;
	friend class RecordVal;
	friend class VectorVal;
	friend class ValManager;
	friend class TableEntryVal;

	virtual void ValDescribe(ODesc* d) const;
	virtual void ValDescribeReST(ODesc* d) const;

	static IntrusivePtr<Val> MakeBool(bool b);
	static IntrusivePtr<Val> MakeInt(bro_int_t i);
	static IntrusivePtr<Val> MakeCount(bro_uint_t u);

	template<typename V>
	Val(V &&v, TypeTag t) noexcept
		: val(std::forward<V>(v)), type(base_type(t).release())
		{
		}

	template<typename V>
	Val(V &&v, BroType* t) noexcept
		: val(std::forward<V>(v)), type(t->Ref())
		{
		}

	explicit Val(BroType* t)
		: type(t->Ref())
		{
		}

	ACCESSOR(TYPE_TABLE, PDict<TableEntryVal>*, table_val, AsNonConstTable)
	ACCESSOR(TYPE_RECORD, val_list*, val_list_val, AsNonConstRecord)

	// For internal use by the Val::Clone() methods.
	struct CloneState {
		// Caches a cloned value for later reuse during the same
		// cloning operation. For recursive types, call this *before*
		// descending down.
		IntrusivePtr<Val> NewClone(Val* src, IntrusivePtr<Val> dst);

		std::unordered_map<Val*, Val*> clones;
	};

	IntrusivePtr<Val> Clone(CloneState* state);
	virtual IntrusivePtr<Val> DoClone(CloneState* state);

	BroValUnion val;
	BroType* type;

#ifdef DEBUG
	// For debugging, we keep the name of the ID to which a Val is bound.
	const char* bound_id = nullptr;
#endif

};

// Holds pre-allocated Val objects for those where it's more optimal to
// re-use existing ones rather than allocate anew.
class ValManager {
public:

	static constexpr bro_uint_t PREALLOCATED_COUNTS = 4096;
	static constexpr bro_uint_t PREALLOCATED_INTS = 512;
	static constexpr bro_int_t PREALLOCATED_INT_LOWEST = -255;
	static constexpr bro_int_t PREALLOCATED_INT_HIGHEST =
            PREALLOCATED_INT_LOWEST + PREALLOCATED_INTS - 1;

	ValManager();

	[[deprecated("Remove in v4.1.  Use val_mgr->True() instead.")]]
	inline Val* GetTrue() const
		{ return b_true->Ref(); }

	inline const IntrusivePtr<Val>& True() const
		{ return b_true; }

	[[deprecated("Remove in v4.1.  Use val_mgr->False() instead.")]]
	inline Val* GetFalse() const
		{ return b_false->Ref(); }

	inline const IntrusivePtr<Val>& False() const
		{ return b_false; }

	[[deprecated("Remove in v4.1.  Use val_mgr->Bool() instead.")]]
	inline Val* GetBool(bool b) const
		{ return b ? b_true->Ref() : b_false->Ref(); }

	inline const IntrusivePtr<Val>& Bool(bool b) const
		{ return b ? b_true : b_false; }

	[[deprecated("Remove in v4.1.  Use val_mgr->Int() instead.")]]
	inline Val* GetInt(int64_t i) const
		{
		return i < PREALLOCATED_INT_LOWEST || i > PREALLOCATED_INT_HIGHEST ?
		    Val::MakeInt(i).release() : ints[i - PREALLOCATED_INT_LOWEST]->Ref();
		}

	inline IntrusivePtr<Val> Int(int64_t i) const
		{
		return i < PREALLOCATED_INT_LOWEST || i > PREALLOCATED_INT_HIGHEST ?
		    Val::MakeInt(i) : ints[i - PREALLOCATED_INT_LOWEST];
		}

	[[deprecated("Remove in v4.1.  Use val_mgr->Count() instead.")]]
	inline Val* GetCount(uint64_t i) const
		{
		return i >= PREALLOCATED_COUNTS ? Val::MakeCount(i).release() : counts[i]->Ref();
		}

	inline IntrusivePtr<Val> Count(uint64_t i) const
		{
		return i >= PREALLOCATED_COUNTS ? Val::MakeCount(i) : counts[i];
		}

	[[deprecated("Remove in v4.1.  Use val_mgr->EmptyString() instead.")]]
	StringVal* GetEmptyString() const;

	inline const IntrusivePtr<StringVal>& EmptyString() const
		{ return empty_string; }

	// Port number given in host order.
	[[deprecated("Remove in v4.1.  Use val_mgr->Port() instead.")]]
	PortVal* GetPort(uint32_t port_num, TransportProto port_type) const;

	// Port number given in host order.
	const IntrusivePtr<PortVal>& Port(uint32_t port_num, TransportProto port_type) const;

	// Host-order port number already masked with port space protocol mask.
	[[deprecated("Remove in v4.1.  Use val_mgr->Port() instead.")]]
	PortVal* GetPort(uint32_t port_num) const;

	// Host-order port number already masked with port space protocol mask.
	const IntrusivePtr<PortVal>& Port(uint32_t port_num) const;

private:

	std::array<std::array<IntrusivePtr<PortVal>, 65536>, NUM_PORT_SPACES> ports;
	std::array<IntrusivePtr<Val>, PREALLOCATED_COUNTS> counts;
	std::array<IntrusivePtr<Val>, PREALLOCATED_INTS> ints;
	IntrusivePtr<StringVal> empty_string;
	IntrusivePtr<Val> b_true;
	IntrusivePtr<Val> b_false;
};

extern ValManager* val_mgr;

#define Microseconds 1e-6
#define Milliseconds 1e-3
#define Seconds 1.0
#define Minutes (60*Seconds)
#define Hours (60*Minutes)
#define Days (24*Hours)

class IntervalVal final : public Val {
public:
	IntervalVal(double quantity, double units);

protected:
	IntervalVal()	{}

	void ValDescribe(ODesc* d) const override;
};


class PortVal final : public Val {
public:
	IntrusivePtr<Val> SizeVal() const override;

	// Returns the port number in host order (not including the mask).
	uint32_t Port() const;
	std::string Protocol() const;

	// Tests for protocol types.
	bool IsTCP() const;
	bool IsUDP() const;
	bool IsICMP() const;

	TransportProto PortType() const
		{
		if ( IsTCP() )
			return TRANSPORT_TCP;
		else if ( IsUDP() )
			return TRANSPORT_UDP;
		else if ( IsICMP() )
			return TRANSPORT_ICMP;
		else
			return TRANSPORT_UNKNOWN;
		}

	// Returns a masked port number
	static uint32_t Mask(uint32_t port_num, TransportProto port_type);

protected:
	friend class ValManager;
	PortVal(uint32_t p);

	void ValDescribe(ODesc* d) const override;
	IntrusivePtr<Val> DoClone(CloneState* state) override;
};

class AddrVal final : public Val {
public:
	explicit AddrVal(const char* text);
	explicit AddrVal(const std::string& text);
	~AddrVal() override;

	IntrusivePtr<Val> SizeVal() const override;

	// Constructor for address already in network order.
	explicit AddrVal(uint32_t addr);          // IPv4.
	explicit AddrVal(const uint32_t addr[4]); // IPv6.
	explicit AddrVal(const IPAddr& addr);

	unsigned int MemoryAllocation() const override;

protected:
	IntrusivePtr<Val> DoClone(CloneState* state) override;
};

class SubNetVal final : public Val {
public:
	explicit SubNetVal(const char* text);
	SubNetVal(const char* text, int width);
	SubNetVal(uint32_t addr, int width); // IPv4.
	SubNetVal(const uint32_t addr[4], int width); // IPv6.
	SubNetVal(const IPAddr& addr, int width);
	explicit SubNetVal(const IPPrefix& prefix);
	~SubNetVal() override;

	IntrusivePtr<Val> SizeVal() const override;

	const IPAddr& Prefix() const;
	int Width() const;
	IPAddr Mask() const;

	bool Contains(const IPAddr& addr) const;

	unsigned int MemoryAllocation() const override;

protected:
	void ValDescribe(ODesc* d) const override;
	IntrusivePtr<Val> DoClone(CloneState* state) override;
};

class StringVal final : public Val {
public:
	explicit StringVal(BroString* s);
	explicit StringVal(const char* s);
	explicit StringVal(const std::string& s);
	StringVal(int length, const char* s);

	IntrusivePtr<Val> SizeVal() const override;

	int Len();
	const u_char* Bytes();
	const char* CheckString();

	// Note that one needs to de-allocate the return value of
	// ExpandedString() to avoid a memory leak.
	// char* ExpandedString(int format = BroString::EXPANDED_STRING)
	// 	{ return AsString()->ExpandedString(format); }

	std::string ToStdString() const;
	StringVal* ToUpper();

	unsigned int MemoryAllocation() const override;

	IntrusivePtr<StringVal> Substitute(RE_Matcher* re, StringVal* repl, bool do_all);

protected:
	void ValDescribe(ODesc* d) const override;
	IntrusivePtr<Val> DoClone(CloneState* state) override;
};

class PatternVal final : public Val {
public:
	explicit PatternVal(RE_Matcher* re);
	~PatternVal() override;

	bool AddTo(Val* v, bool is_first_init) const override;

	void SetMatcher(RE_Matcher* re);

	unsigned int MemoryAllocation() const override;

protected:
	void ValDescribe(ODesc* d) const override;
	IntrusivePtr<Val> DoClone(CloneState* state) override;
};

// ListVals are mainly used to index tables that have more than one
// element in their index.
class ListVal final : public Val {
public:
	explicit ListVal(TypeTag t);
	~ListVal() override;

	TypeTag BaseTag() const		{ return tag; }

	IntrusivePtr<Val> SizeVal() const override;

	int Length() const		{ return vals.length(); }
	Val* Index(const int n)		{ return vals[n]; }
	const Val* Index(const int n) const	{ return vals[n]; }

	// Returns an RE_Matcher() that will match any string that
	// includes embedded within it one of the patterns listed
	// (as a string, e.g., "foo|bar") in this ListVal.
	//
	// Assumes that all of the strings in the list are NUL-terminated
	// and do not have any embedded NULs.
	//
	// The return RE_Matcher has not yet been compiled.
	RE_Matcher* BuildRE() const;

	void Append(Val* v);

	// Returns a Set representation of the list (which must be homogeneous).
	TableVal* ConvertToSet() const;

	const val_list* Vals() const	{ return &vals; }
	val_list* Vals()		{ return &vals; }

	void Describe(ODesc* d) const override;

	unsigned int MemoryAllocation() const override;

protected:
	IntrusivePtr<Val> DoClone(CloneState* state) override;

	val_list vals;
	TypeTag tag;
};

extern double bro_start_network_time;

class TableEntryVal {
public:
	template<typename V>
	explicit TableEntryVal(V&& v)
		: val(std::forward<V>(v))
		{
		last_access_time = network_time;
		expire_access_time =
			int(network_time - bro_start_network_time);
		}

	TableEntryVal* Clone(Val::CloneState* state);

	Val* Value()	{ return val.get(); }

	// Returns/sets time of last expiration relevant access to this value.
	double ExpireAccessTime() const
		{ return bro_start_network_time + expire_access_time; }
	void SetExpireAccess(double time)
		{ expire_access_time = int(time - bro_start_network_time); }

protected:
	friend class TableVal;

	IntrusivePtr<Val> val;
	double last_access_time;

	// The next entry stores seconds since Bro's start.  We use ints here
	// to save a few bytes, as we do not need a high resolution for these
	// anyway.
	int expire_access_time;
};

class TableValTimer final : public Timer {
public:
	TableValTimer(TableVal* val, double t);
	~TableValTimer() override;

	void Dispatch(double t, bool is_expire) override;

	TableVal* Table()	{ return table; }

protected:
	TableVal* table;
};

class CompositeHash;
class HashKey;
class Frame;

class TableVal final : public Val, public notifier::Modifiable {
public:
	explicit TableVal(IntrusivePtr<TableType> t, IntrusivePtr<Attributes> attrs = nullptr);
	~TableVal() override;

	// Returns true if the assignment typechecked, false if not. The
	// methods take ownership of new_val, but not of the index. Second
	// version takes a HashKey and Unref()'s it when done. If we're a
	// set, new_val has to be nil. If we aren't a set, index may be nil
	// in the second version.
	bool Assign(Val* index, IntrusivePtr<Val> new_val);
	bool Assign(Val* index, Val* new_val);
	bool Assign(Val* index, HashKey* k, IntrusivePtr<Val> new_val);
	bool Assign(Val* index, HashKey* k, Val* new_val);

	IntrusivePtr<Val> SizeVal() const override;

	// Add the entire contents of the table to the given value,
	// which must also be a TableVal.
	// Returns true if the addition typechecked, false if not.
	// If is_first_init is true, then this is the *first* initialization
	// (and so should be strictly adding new elements).
	bool AddTo(Val* v, bool is_first_init) const override;

	// Same but allows suppression of state operations.
	bool AddTo(Val* v, bool is_first_init, bool propagate_ops) const;

	// Remove the entire contents.
	void RemoveAll();

	// Remove the entire contents of the table from the given value.
	// which must also be a TableVal.
	// Returns true if the addition typechecked, false if not.
	bool RemoveFrom(Val* v) const override;

	// Returns a new table that is the intersection of this
	// table and the given table.  Intersection is just done
	// on index, not on yield value, so this really only makes
	// sense for sets.
	TableVal* Intersect(const TableVal* v) const;

	// Returns true if this set contains the same members as the
	// given set.  Note that comparisons are done using hash keys,
	// so errors can arise for compound sets such as sets-of-sets.
	// See https://bro-tracker.atlassian.net/browse/BIT-1949.
	bool EqualTo(const TableVal* v) const;

	// Returns true if this set is a subset (not necessarily proper)
	// of the given set.
	bool IsSubsetOf(const TableVal* v) const;

	// Expands any lists in the index into multiple initializations.
	// Returns true if the initializations typecheck, false if not.
	bool ExpandAndInit(IntrusivePtr<Val> index, IntrusivePtr<Val> new_val);

	// Returns the element's value if it exists in the table,
	// nil otherwise.  Note, "index" is not const because we
	// need to Ref/Unref it when calling the default function.
	IntrusivePtr<Val> Lookup(Val* index, bool use_default_val = true);

	// For a table[subnet]/set[subnet], return all subnets that cover
	// the given subnet.
	// Causes an internal error if called for any other kind of table.
	IntrusivePtr<VectorVal> LookupSubnets(const SubNetVal* s);

	// For a set[subnet]/table[subnet], return a new table that only contains
	// entries that cover the given subnet.
	// Causes an internal error if called for any other kind of table.
	IntrusivePtr<TableVal> LookupSubnetValues(const SubNetVal* s);

	// Sets the timestamp for the given index to network time.
	// Returns false if index does not exist.
	bool UpdateTimestamp(Val* index);

	// Returns the index corresponding to the given HashKey.
	IntrusivePtr<ListVal> RecoverIndex(const HashKey* k) const;

	// Returns the element if it was in the table, false otherwise.
	IntrusivePtr<Val> Delete(const Val* index);
	IntrusivePtr<Val> Delete(const HashKey* k);

	// Returns a ListVal representation of the table (which must be a set).
	ListVal* ConvertToList(TypeTag t=TYPE_ANY) const;
	ListVal* ConvertToPureList() const;	// must be single index type

	void SetAttrs(IntrusivePtr<Attributes> attrs);
	Attr* FindAttr(attr_tag t) const;
	Attributes* Attrs()	{ return attrs.get(); }

	// Returns the size of the table.
	int Size() const;
	int RecursiveSize() const;

	// Returns the Prefix table used inside the table (if present).
	// This allows us to do more direct queries to this specialized
	// type that the general Table API does not allow.
	const PrefixTable* Subnets() const { return subnets; }

	void Describe(ODesc* d) const override;

	void InitTimer(double delay);
	void DoExpire(double t);

	// If the &default attribute is not a function, or the functon has
	// already been initialized, this does nothing. Otherwise, evaluates
	// the function in the frame allowing it to capture its closure.
	void InitDefaultFunc(Frame* f);

	unsigned int MemoryAllocation() const override;

	void ClearTimer(Timer* t)
		{
		if ( timer == t )
			timer = nullptr;
		}

	HashKey* ComputeHash(const Val* index) const;

	notifier::Modifiable* Modifiable() override	{ return this; }

	// Retrieves and saves all table state (key-value pairs) for
	// tables whose index type depends on the given RecordType.
	static void SaveParseTimeTableState(RecordType* rt);

	// Rebuilds all TableVals whose state was previously saved by
	// SaveParseTimeTableState().  This is used to re-recreate the tables
	// in the event that a record type gets redefined while parsing.
	static void RebuildParseTimeTables();

	// Clears all state that was used to track TableVals that depending
	// on RecordTypes.
	static void DoneParsing();

protected:
	void Init(IntrusivePtr<TableType> t);

	using TableRecordDependencies = std::unordered_map<RecordType*, std::vector<IntrusivePtr<TableVal>>>;

	using ParseTimeTableState = std::vector<std::pair<IntrusivePtr<Val>, IntrusivePtr<Val>>>;
	using ParseTimeTableStates = std::unordered_map<TableVal*, ParseTimeTableState>;

	ParseTimeTableState DumpTableState();
	void RebuildTable(ParseTimeTableState ptts);

	void CheckExpireAttr(attr_tag at);
	bool ExpandCompoundAndInit(val_list* vl, int k, IntrusivePtr<Val> new_val);
	bool CheckAndAssign(Val* index, IntrusivePtr<Val> new_val);

	// Calculates default value for index.  Returns 0 if none.
	IntrusivePtr<Val> Default(Val* index);

	// Returns true if item expiration is enabled.
	bool ExpirationEnabled()	{ return expire_time != nullptr; }

	// Returns the expiration time defined by %{create,read,write}_expire
	// attribute, or -1 for unset/invalid values. In the invalid case, an
	// error will have been reported.
	double GetExpireTime();

	// Calls &expire_func and returns its return interval;
	double CallExpireFunc(IntrusivePtr<ListVal> idx);

	// Enum for the different kinds of changes an &on_change handler can see
<<<<<<< HEAD
	enum OnChangeType { element_new, element_changed, element_removed };

	// Calls &change_func. Does not take ownership of values. (Refs if needed).
	void CallChangeFunc(const Val* index, Val* old_value, OnChangeType tpe);

	// Sends data on to backing Broker Store
	void SendToStore(const Val* index, const Val* new_value, OnChangeType tpe);

	Val* DoClone(CloneState* state) override;
=======
	enum OnChangeType { ELEMENT_NEW, ELEMENT_CHANGED, ELEMENT_REMOVED, ELEMENT_EXPIRED };
>>>>>>> aafced6b

	// Calls &change_func. Does not take ownership of values. (Refs if needed).
	void CallChangeFunc(const Val* index, Val* old_value, OnChangeType tpe);

	IntrusivePtr<Val> DoClone(CloneState* state) override;

	IntrusivePtr<TableType> table_type;
	CompositeHash* table_hash;
	IntrusivePtr<Attributes> attrs;
	IntrusivePtr<Expr> expire_time;
	IntrusivePtr<Expr> expire_func;
	TableValTimer* timer;
	IterCookie* expire_cookie;
	PrefixTable* subnets;
<<<<<<< HEAD
	Val* def_val;
	Expr* change_func = nullptr;
	Expr* broker_store = nullptr;
=======
	IntrusivePtr<Val> def_val;
	IntrusivePtr<Expr> change_func;
	// prevent recursion of change functions
	bool in_change_func = false;

	static TableRecordDependencies parse_time_table_record_dependencies;
	static ParseTimeTableStates parse_time_table_states;
>>>>>>> aafced6b
};

class RecordVal final : public Val, public notifier::Modifiable {
public:
	explicit RecordVal(RecordType* t, bool init_fields = true);
	~RecordVal() override;

	IntrusivePtr<Val> SizeVal() const override;

	void Assign(int field, IntrusivePtr<Val> new_val);
	void Assign(int field, Val* new_val);
	Val* Lookup(int field) const;	// Does not Ref() value.
	IntrusivePtr<Val> LookupWithDefault(int field) const;

	/**
	 * Looks up the value of a field by field name.  If the field doesn't
	 * exist in the record type, it's an internal error: abort.
	 * @param field name of field to lookup.
	 * @param with_default whether to rely on field's &default attribute when
	 * the field has yet to be initialized.
	 * @return the value in field \a field.
	 */
	IntrusivePtr<Val> Lookup(const char* field, bool with_default = false) const;

	void Describe(ODesc* d) const override;

	/**
	 * Returns a "record_field_table" value for introspection purposes.
	 */
	IntrusivePtr<TableVal> GetRecordFieldsVal() const;

	// This is an experiment to associate a BroObj within the
	// event engine to a record value in bro script.
	void SetOrigin(BroObj* o)	{ origin = o; }
	BroObj* GetOrigin() const	{ return origin; }

	// Returns a new value representing the value coerced to the given
	// type. If coercion is not possible, returns 0. The non-const
	// version may return the current value ref'ed if its type matches
	// directly.
	//
	// *aggr* is optional; if non-zero, we add to it. See
	// Expr::InitVal(). We leave it out in the non-const version to make
	// the choice unambigious.
	//
	// The *allow_orphaning* parameter allows for a record to be demoted
	// down to a record type that contains less fields.
	IntrusivePtr<RecordVal> CoerceTo(const RecordType* other, Val* aggr, bool allow_orphaning = false) const;
	IntrusivePtr<RecordVal> CoerceTo(RecordType* other, bool allow_orphaning = false);

	unsigned int MemoryAllocation() const override;
	void DescribeReST(ODesc* d) const override;

	notifier::Modifiable* Modifiable() override	{ return this; }

	// Extend the underlying arrays of record instances created during
	// parsing to match the number of fields in the record type (they may
	// mismatch as a result of parse-time record type redefinitions.
	static void ResizeParseTimeRecords(RecordType* rt);

	static void DoneParsing();

protected:
	IntrusivePtr<Val> DoClone(CloneState* state) override;

	BroObj* origin;

	using RecordTypeValMap = std::unordered_map<RecordType*, std::vector<IntrusivePtr<RecordVal>>>;
	static RecordTypeValMap parse_time_records;
};

class EnumVal final : public Val {
public:
	IntrusivePtr<Val> SizeVal() const override;

protected:
	friend class Val;
	friend class EnumType;

	EnumVal(EnumType* t, int i) : Val(bro_int_t(i), t)
		{
		}

	void ValDescribe(ODesc* d) const override;
	IntrusivePtr<Val> DoClone(CloneState* state) override;
};


class VectorVal final : public Val, public notifier::Modifiable {
public:
	explicit VectorVal(VectorType* t);
	~VectorVal() override;

	IntrusivePtr<Val> SizeVal() const override;

	// Returns false if the type of the argument was wrong.
	// The vector will automatically grow to accomodate the index.
	//
	// Note: does NOT Ref() the element! Remember to do so unless
	//       the element was just created and thus has refcount 1.
	//
	bool Assign(unsigned int index, IntrusivePtr<Val> element);
	bool Assign(unsigned int index, Val* element);

	template<typename E>
	bool Assign(Val* index, E&& element)
		{
		return Assign(index->AsListVal()->Index(0)->CoerceToUnsigned(),
		              std::forward<E>(element));
		}

	// Assigns the value to how_many locations starting at index.
	bool AssignRepeat(unsigned int index, unsigned int how_many,
			  Val* element);

	// Add this value to the given value (if appropriate).
	// Returns true if succcessful.
	bool AddTo(Val* v, bool is_first_init) const override;

	// Returns nil if no element was at that value.
	// Lookup does NOT grow the vector to this size.
	// The Val* variant assumes that the index Val* has been type-checked.
	Val* Lookup(unsigned int index) const;
	Val* Lookup(Val* index)
		{
		bro_uint_t i = index->AsListVal()->Index(0)->CoerceToUnsigned();
		return Lookup(static_cast<unsigned int>(i));
		}

	unsigned int Size() const { return val.vector_val->size(); }

	// Is there any way to reclaim previously-allocated memory when you
	// shrink a vector?  The return value is the old size.
	unsigned int Resize(unsigned int new_num_elements);

	// Won't shrink size.
	unsigned int ResizeAtLeast(unsigned int new_num_elements);

	notifier::Modifiable* Modifiable() override	{ return this; }

	// Insert an element at a specific position into the underlying vector.
	bool Insert(unsigned int index, Val* element);

	// Removes an element at a specific position.
	bool Remove(unsigned int index);

protected:
	void ValDescribe(ODesc* d) const override;
	IntrusivePtr<Val> DoClone(CloneState* state) override;

	VectorType* vector_type;
};

// Checks the given value for consistency with the given type.  If an
// exact match, returns it.  If promotable, returns the promoted version,
// Unref()'ing the original.  If not a match, generates an error message
// and returns nil, also Unref()'ing v.  If is_init is true, then
// the checking is done in the context of an initialization.
extern IntrusivePtr<Val> check_and_promote(IntrusivePtr<Val> v,
                                           const BroType* t, bool is_init,
                                           const Location* expr_location = nullptr);

extern bool same_val(const Val* v1, const Val* v2);
extern bool same_atomic_val(const Val* v1, const Val* v2);
extern bool is_atomic_val(const Val* v);
extern void describe_vals(const val_list* vals, ODesc* d, int offset=0);
extern void describe_vals(const std::vector<IntrusivePtr<Val>>& vals,
                          ODesc* d, size_t offset = 0);
extern void delete_vals(val_list* vals);

// True if the given Val* has a vector type.
inline bool is_vector(Val* v)	{ return  v->Type()->Tag() == TYPE_VECTOR; }

// Returns v casted to type T if the type supports that. Returns null if not.
//
// Note: This implements the script-level cast operator.
extern IntrusivePtr<Val> cast_value_to_type(Val* v, BroType* t);

// Returns true if v can be casted to type T. If so, check_and_cast() will
// succeed as well.
//
// Note: This implements the script-level type comparision operator.
extern bool can_cast_value_to_type(const Val* v, BroType* t);

// Returns true if values of type s may support casting to type t. This is
// purely static check to weed out cases early on that will never succeed.
// However, even this function returns true, casting may still fail for a
// specific instance later.
extern bool can_cast_value_to_type(const BroType* s, BroType* t);<|MERGE_RESOLUTION|>--- conflicted
+++ resolved
@@ -875,22 +875,13 @@
 	double CallExpireFunc(IntrusivePtr<ListVal> idx);
 
 	// Enum for the different kinds of changes an &on_change handler can see
-<<<<<<< HEAD
-	enum OnChangeType { element_new, element_changed, element_removed };
+	enum OnChangeType { ELEMENT_NEW, ELEMENT_CHANGED, ELEMENT_REMOVED, ELEMENT_EXPIRED };
 
 	// Calls &change_func. Does not take ownership of values. (Refs if needed).
 	void CallChangeFunc(const Val* index, Val* old_value, OnChangeType tpe);
 
 	// Sends data on to backing Broker Store
 	void SendToStore(const Val* index, const Val* new_value, OnChangeType tpe);
-
-	Val* DoClone(CloneState* state) override;
-=======
-	enum OnChangeType { ELEMENT_NEW, ELEMENT_CHANGED, ELEMENT_REMOVED, ELEMENT_EXPIRED };
->>>>>>> aafced6b
-
-	// Calls &change_func. Does not take ownership of values. (Refs if needed).
-	void CallChangeFunc(const Val* index, Val* old_value, OnChangeType tpe);
 
 	IntrusivePtr<Val> DoClone(CloneState* state) override;
 
@@ -902,19 +893,14 @@
 	TableValTimer* timer;
 	IterCookie* expire_cookie;
 	PrefixTable* subnets;
-<<<<<<< HEAD
-	Val* def_val;
-	Expr* change_func = nullptr;
-	Expr* broker_store = nullptr;
-=======
 	IntrusivePtr<Val> def_val;
 	IntrusivePtr<Expr> change_func;
+	IntrusivePtr<Expr> broker_store;
 	// prevent recursion of change functions
 	bool in_change_func = false;
 
 	static TableRecordDependencies parse_time_table_record_dependencies;
 	static ParseTimeTableStates parse_time_table_states;
->>>>>>> aafced6b
 };
 
 class RecordVal final : public Val, public notifier::Modifiable {
