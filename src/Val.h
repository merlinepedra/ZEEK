// See the file "COPYING" in the main distribution directory for copyright.

#ifndef val_h
#define val_h

// BRO values.

#include <vector>
#include <list>
#include <array>
#include <unordered_map>

#include <broker/broker.hh>

#include "net_util.h"
#include "Type.h"
#include "Dict.h"
#include "CompHash.h"
#include "BroString.h"
#include "Attr.h"
#include "Timer.h"
#include "ID.h"
#include "Scope.h"
#include "StateAccess.h"
#include "IPAddr.h"
#include "DebugLogger.h"

// We have four different port name spaces: TCP, UDP, ICMP, and UNKNOWN.
// We distinguish between them based on the bits specified in the *_PORT_MASK
// entries specified below.
#define NUM_PORT_SPACES 4
#define PORT_SPACE_MASK 0x30000

#define TCP_PORT_MASK	0x10000
#define UDP_PORT_MASK	0x20000
#define ICMP_PORT_MASK	0x30000

class Val;
class Func;
class BroFile;
class RE_Matcher;
class PrefixTable;

class PortVal;
class AddrVal;
class SubNetVal;

class IntervalVal;
class PatternVal;
class TableVal;
class RecordVal;
class ListVal;
class StringVal;
class EnumVal;
class MutableVal;
class OpaqueVal;

class StateAccess;

class VectorVal;

class TableEntryVal;
declare(PDict,TableEntryVal);

typedef union {
	// Used for bool, int, enum.
	bro_int_t int_val;

	// Used for count, counter, port.
	bro_uint_t uint_val;

	// Used for addr
	IPAddr* addr_val;

	// Used for subnet
	IPPrefix* subnet_val;

	// Used for double, time, interval.
	double double_val;

	BroString* string_val;
	Func* func_val;
	BroFile* file_val;
	RE_Matcher* re_val;
	PDict(TableEntryVal)* table_val;
	val_list* val_list_val;

	vector<Val*>* vector_val;

} BroValUnion;

class Val : public BroObj {
public:
	ZEEK_DEPRECATED("use val_mgr->GetBool, GetFalse/GetTrue, GetInt, or GetCount instead")
	Val(bool b, TypeTag t)
		{
		val.int_val = b;
		type = base_type(t);
#ifdef DEBUG
		bound_id = 0;
#endif
		}

	ZEEK_DEPRECATED("use val_mgr->GetBool, GetFalse/GetTrue, GetInt, or GetCount instead")
	Val(int32 i, TypeTag t)
		{
		val.int_val = bro_int_t(i);
		type = base_type(t);
#ifdef DEBUG
		bound_id = 0;
#endif
		}

	ZEEK_DEPRECATED("use val_mgr->GetBool, GetFalse/GetTrue, GetInt, or GetCount instead")
	Val(uint32 u, TypeTag t)
		{
		val.uint_val = bro_uint_t(u);
		type = base_type(t);
#ifdef DEBUG
		bound_id = 0;
#endif
		}

	ZEEK_DEPRECATED("use val_mgr->GetBool, GetFalse/GetTrue, GetInt, or GetCount instead")
	Val(int64 i, TypeTag t)
		{
		val.int_val = i;
		type = base_type(t);
#ifdef DEBUG
		bound_id = 0;
#endif
		}

	ZEEK_DEPRECATED("use val_mgr->GetBool, GetFalse/GetTrue, GetInt, or GetCount instead")
	Val(uint64 u, TypeTag t)
		{
		val.uint_val = u;
		type = base_type(t);
#ifdef DEBUG
		bound_id = 0;
#endif
		}

	Val(double d, TypeTag t)
		{
		val.double_val = d;
		type = base_type(t);
#ifdef DEBUG
		bound_id = 0;
#endif
		}

	explicit Val(Func* f);

	// Note, will unref 'f' when it's done, closing it unless
	// class has ref'd it.
	explicit Val(BroFile* f);

	Val(BroType* t, bool type_type) // Extra arg to differentiate from protected version.
		{
		type = new TypeType(t->Ref());
#ifdef DEBUG
		bound_id = 0;
#endif
		}

	Val()
		{
		val.int_val = 0;
		type = base_type(TYPE_ERROR);
#ifdef DEBUG
		bound_id = 0;
#endif
		}

	~Val() override;

	Val* Ref()			{ ::Ref(this); return this; }
	Val* Clone();

	int IsZero() const;
	int IsOne() const;

	bro_int_t InternalInt() const;
	bro_uint_t InternalUnsigned() const;
	double InternalDouble() const;

	bro_int_t CoerceToInt() const;
	bro_uint_t CoerceToUnsigned() const;
	double CoerceToDouble() const;

	// Returns a new Val with the "size" of this Val.  What constitutes
	// size depends on the Val's type.
	virtual Val* SizeVal() const;

	// Bytes in total value object.
	virtual unsigned int MemoryAllocation() const;

	// Add this value to the given value (if appropriate).
	// Returns true if succcessful.  is_first_init is true only if
	// this is the *first* initialization of the value, not
	// if it's a subsequent += initialization.
	virtual int AddTo(Val* v, int is_first_init) const;

	// Remove this value from the given value (if appropriate).
	virtual int RemoveFrom(Val* v) const;

	BroType* Type()			{ return type; }
	const BroType* Type() const	{ return type; }

#define CONST_ACCESSOR(tag, ctype, accessor, name) \
	const ctype name() const \
		{ \
		CHECK_TAG(type->Tag(), tag, "Val::CONST_ACCESSOR", type_name) \
		return val.accessor; \
		}

	// Needed for g++ 4.3's pickiness.
#define CONST_ACCESSOR2(tag, ctype, accessor, name) \
	ctype name() const \
		{ \
		CHECK_TAG(type->Tag(), tag, "Val::CONST_ACCESSOR", type_name) \
		return val.accessor; \
		}

	CONST_ACCESSOR2(TYPE_BOOL, bool, int_val, AsBool)
	CONST_ACCESSOR2(TYPE_INT, bro_int_t, int_val, AsInt)
	CONST_ACCESSOR2(TYPE_COUNT, bro_uint_t, uint_val, AsCount)
	CONST_ACCESSOR2(TYPE_COUNTER, bro_uint_t, uint_val, AsCounter)
	CONST_ACCESSOR2(TYPE_DOUBLE, double, double_val, AsDouble)
	CONST_ACCESSOR2(TYPE_TIME, double, double_val, AsTime)
	CONST_ACCESSOR2(TYPE_INTERVAL, double, double_val, AsInterval)
	CONST_ACCESSOR2(TYPE_ENUM, int, int_val, AsEnum)
	CONST_ACCESSOR(TYPE_STRING, BroString*, string_val, AsString)
	CONST_ACCESSOR(TYPE_FUNC, Func*, func_val, AsFunc)
	CONST_ACCESSOR(TYPE_TABLE, PDict(TableEntryVal)*, table_val, AsTable)
	CONST_ACCESSOR(TYPE_RECORD, val_list*, val_list_val, AsRecord)
	CONST_ACCESSOR(TYPE_FILE, BroFile*, file_val, AsFile)
	CONST_ACCESSOR(TYPE_PATTERN, RE_Matcher*, re_val, AsPattern)
	CONST_ACCESSOR(TYPE_VECTOR, vector<Val*>*, vector_val, AsVector)

	const IPPrefix& AsSubNet() const
		{
		CHECK_TAG(type->Tag(), TYPE_SUBNET, "Val::SubNet", type_name)
		return *val.subnet_val;
		}

	BroType* AsType() const
		{
		CHECK_TAG(type->Tag(), TYPE_TYPE, "Val::Type", type_name)
		return type;
		}

	const IPAddr& AsAddr() const
		{
		if ( type->Tag() != TYPE_ADDR )
			BadTag("Val::AsAddr", type_name(type->Tag()));
		return *val.addr_val;
		}

#define ACCESSOR(tag, ctype, accessor, name) \
	ctype name() \
		{ \
		CHECK_TAG(type->Tag(), tag, "Val::ACCESSOR", type_name) \
		return val.accessor; \
		}

	// Accessors for mutable values are called AsNonConst* and
	// are protected to avoid external state changes.
	// ACCESSOR(TYPE_STRING, BroString*, string_val, AsString)
	ACCESSOR(TYPE_FUNC, Func*, func_val, AsFunc)
	ACCESSOR(TYPE_FILE, BroFile*, file_val, AsFile)
	ACCESSOR(TYPE_PATTERN, RE_Matcher*, re_val, AsPattern)
	ACCESSOR(TYPE_VECTOR, vector<Val*>*, vector_val, AsVector)

	const IPPrefix& AsSubNet()
		{
		CHECK_TAG(type->Tag(), TYPE_SUBNET, "Val::SubNet", type_name)
		return *val.subnet_val;
		}

	const IPAddr& AsAddr()
		{
		if ( type->Tag() != TYPE_ADDR )
			BadTag("Val::AsAddr", type_name(type->Tag()));
		return *val.addr_val;
		}

	// Gives fast access to the bits of something that is one of
	// bool, int, count, or counter.
	bro_int_t ForceAsInt() const		{ return val.int_val; }
	bro_uint_t ForceAsUInt() const		{ return val.uint_val; }

#define CONVERTER(tag, ctype, name) \
	ctype name() \
		{ \
		CHECK_TAG(type->Tag(), tag, "Val::CONVERTER", type_name) \
		return (ctype)(this); \
		}

	CONVERTER(TYPE_PATTERN, PatternVal*, AsPatternVal)
	CONVERTER(TYPE_PORT, PortVal*, AsPortVal)
	CONVERTER(TYPE_SUBNET, SubNetVal*, AsSubNetVal)
	CONVERTER(TYPE_ADDR, AddrVal*, AsAddrVal)
	CONVERTER(TYPE_TABLE, TableVal*, AsTableVal)
	CONVERTER(TYPE_RECORD, RecordVal*, AsRecordVal)
	CONVERTER(TYPE_LIST, ListVal*, AsListVal)
	CONVERTER(TYPE_STRING, StringVal*, AsStringVal)
	CONVERTER(TYPE_VECTOR, VectorVal*, AsVectorVal)
	CONVERTER(TYPE_ENUM, EnumVal*, AsEnumVal)
	CONVERTER(TYPE_OPAQUE, OpaqueVal*, AsOpaqueVal)

#define CONST_CONVERTER(tag, ctype, name) \
	const ctype name() const \
		{ \
		CHECK_TAG(type->Tag(), tag, "Val::CONVERTER", type_name) \
		return (const ctype)(this); \
		}

	CONST_CONVERTER(TYPE_PATTERN, PatternVal*, AsPatternVal)
	CONST_CONVERTER(TYPE_PORT, PortVal*, AsPortVal)
	CONST_CONVERTER(TYPE_SUBNET, SubNetVal*, AsSubNetVal)
	CONST_CONVERTER(TYPE_ADDR, AddrVal*, AsAddrVal)
	CONST_CONVERTER(TYPE_TABLE, TableVal*, AsTableVal)
	CONST_CONVERTER(TYPE_RECORD, RecordVal*, AsRecordVal)
	CONST_CONVERTER(TYPE_LIST, ListVal*, AsListVal)
	CONST_CONVERTER(TYPE_STRING, StringVal*, AsStringVal)
	CONST_CONVERTER(TYPE_VECTOR, VectorVal*, AsVectorVal)
	CONST_CONVERTER(TYPE_OPAQUE, OpaqueVal*, AsOpaqueVal)

	bool IsMutableVal() const
		{
		return IsMutable(type->Tag());
		}

	const MutableVal* AsMutableVal() const
		{
		if ( ! IsMutableVal() )
			BadTag("Val::AsMutableVal", type_name(type->Tag()));
		return (MutableVal*) this;
		}

	MutableVal* AsMutableVal()
		{
		if ( ! IsMutableVal() )
			BadTag("Val::AsMutableVal", type_name(type->Tag()));
		return (MutableVal*) this;
		}

	void Describe(ODesc* d) const override;
	virtual void DescribeReST(ODesc* d) const;

#ifdef DEBUG
	// For debugging, we keep a reference to the global ID to which a
	// value has been bound *last*.
	ID* GetID() const
		{
		return bound_id ? global_scope()->Lookup(bound_id) : 0;
		}

	void SetID(ID* id)
		{
		delete [] bound_id;
		bound_id = id ? copy_string(id->Name()) : 0;
		}
#endif

	static bool WouldOverflow(const BroType* from_type, const BroType* to_type, const Val* val);

protected:

	friend class EnumType;
	friend class ListVal;
	friend class RecordVal;
	friend class VectorVal;
	friend class ValManager;

	virtual void ValDescribe(ODesc* d) const;
	virtual void ValDescribeReST(ODesc* d) const;

	static Val* MakeBool(bool b)
		{
		auto rval = new Val(TYPE_BOOL);
		rval->val.int_val = b;
		return rval;
		}

	static Val* MakeInt(bro_int_t i)
		{
		auto rval = new Val(TYPE_INT);
		rval->val.int_val = i;
		return rval;
		}

	static Val* MakeCount(bro_uint_t u)
		{
		auto rval = new Val(TYPE_COUNT);
		rval->val.uint_val = u;
		return rval;
		}

	explicit Val(TypeTag t)
		{
		type = base_type(t);
#ifdef DEBUG
		bound_id = 0;
#endif
		}

	explicit Val(BroType* t)
		{
		type = t->Ref();
#ifdef DEBUG
		bound_id = 0;
#endif
		}

	ACCESSOR(TYPE_TABLE, PDict(TableEntryVal)*, table_val, AsNonConstTable)
	ACCESSOR(TYPE_RECORD, val_list*, val_list_val, AsNonConstRecord)

	// For internal use by the Val::Clone() methods.
	struct CloneState {
		// Caches a cloned value for later reuse during the same
		// cloning operation. For recursive types, call this *before*
		// descending down.
		Val* NewClone(Val *src, Val* dst)
			{
			clones.insert(std::make_pair(src, dst));
			return dst;
			}

		std::unordered_map<Val*, Val*> clones;
	};

	Val* Clone(CloneState* state);
	virtual Val* DoClone(CloneState* state);

	BroValUnion val;
	BroType* type;

#ifdef DEBUG
	// For debugging, we keep the name of the ID to which a Val is bound.
	const char* bound_id;
#endif

};

class PortManager {
public:
	// Port number given in host order.
	ZEEK_DEPRECATED("use val_mgr->GetPort() instead")
	PortVal* Get(uint32 port_num, TransportProto port_type) const;

	// Host-order port number already masked with port space protocol mask.
	ZEEK_DEPRECATED("use val_mgr->GetPort() instead")
	PortVal* Get(uint32 port_num) const;

	// Returns a masked port number
	ZEEK_DEPRECATED("use PortVal::Mask() instead")
	uint32 Mask(uint32 port_num, TransportProto port_type) const;
};

extern PortManager* port_mgr;

// Holds pre-allocated Val objects for those where it's more optimal to
// re-use existing ones rather than allocate anew.
class ValManager {
public:

	static constexpr bro_uint_t PREALLOCATED_COUNTS = 4096;
	static constexpr bro_uint_t PREALLOCATED_INTS = 512;
	static constexpr bro_int_t PREALLOCATED_INT_LOWEST = -255;
	static constexpr bro_int_t PREALLOCATED_INT_HIGHEST =
            PREALLOCATED_INT_LOWEST + PREALLOCATED_INTS - 1;

	ValManager();

	~ValManager();

	inline Val* GetTrue() const
		{ return b_true->Ref(); }

	inline Val* GetFalse() const
		{ return b_false->Ref(); }

	inline Val* GetBool(bool b) const
		{ return b ? b_true->Ref() : b_false->Ref(); }

	inline Val* GetInt(int64 i) const
		{
		return i < PREALLOCATED_INT_LOWEST || i > PREALLOCATED_INT_HIGHEST ?
		    Val::MakeInt(i) : ints[i - PREALLOCATED_INT_LOWEST]->Ref();
		}

	inline Val* GetCount(uint64 i) const
		{
		return i >= PREALLOCATED_COUNTS ? Val::MakeCount(i) : counts[i]->Ref();
		}

	StringVal* GetEmptyString() const;

	// Port number given in host order.
	PortVal* GetPort(uint32 port_num, TransportProto port_type) const;

	// Host-order port number already masked with port space protocol mask.
	PortVal* GetPort(uint32 port_num) const;

private:

	std::array<std::array<PortVal*, 65536>, NUM_PORT_SPACES> ports;
	StringVal* empty_string;
	Val* b_true;
	Val* b_false;
	Val** counts;
	Val** ints;
};

extern ValManager* val_mgr;

class MutableVal : public Val {
public:
	// Each MutableVal gets a globally unique ID that can be used to
	// reference it no matter if it's directly bound to any user-visible
	// ID. This ID is inserted into the global namespace.
	ID* UniqueID() const	{ return id ? id : Bind(); }

	// Returns true if we've already generated a unique ID.
	bool HasUniqueID() const	{ return id; }

	// Transfers the unique ID of the given value to this value. We keep our
	// old ID as an alias.
	void TransferUniqueID(MutableVal* mv);

	// MutableVals can have properties (let's refrain from calling them
	// attributes!).  Most properties are recursive.  If a derived object
	// can contain MutableVals itself, the object has to override
	// {Add,Remove}Properties(). RecursiveProp(state) masks out all non-
	// recursive properties. If this is non-null, an overriden method must
	// call itself with RecursiveProp(state) as argument for all contained
	// values.  (In any case, don't forget to call the parent's method.)
	typedef char Properties;

	// Tracked by NotifierRegistry, not recursive.
	static const int TRACKED = 0x04;

	int RecursiveProps(int prop) const	{ return prop & ~TRACKED; }

	Properties GetProperties() const	{ return props; }
	virtual bool AddProperties(Properties state);
	virtual bool RemoveProperties(Properties state);

	// Whether StateAccess:LogAccess needs to be called.
	bool LoggingAccess() const
		{
#ifndef DEBUG
		return props & TRACKED;
#else
		return debug_logger.IsVerbose() ||
			(props & TRACKED);
#endif
		}

protected:
	explicit MutableVal(BroType* t) : Val(t)
		{ props = 0; id = 0; }
	MutableVal()	{ props = 0; id = 0; }
	~MutableVal() override;

	friend class ID;
	friend class Val;

	void SetID(ID* arg_id)	{ Unref(id); id = arg_id; }

private:
	ID* Bind() const;

	mutable ID* id;
	list<ID*> aliases;
	Properties props;
	uint64 last_modified;
};

#define Microseconds 1e-6
#define Milliseconds 1e-3
#define Seconds 1.0
#define Minutes (60*Seconds)
#define Hours (60*Minutes)
#define Days (24*Hours)

class IntervalVal : public Val {
public:
	IntervalVal(double quantity, double units);

protected:
	IntervalVal()	{}

	void ValDescribe(ODesc* d) const override;
};


class PortVal : public Val {
public:
	// Port number given in host order.
	ZEEK_DEPRECATED("use val_mgr->GetPort() instead")
	PortVal(uint32 p, TransportProto port_type);

	// Host-order port number already masked with port space protocol mask.
	ZEEK_DEPRECATED("use val_mgr->GetPort() instead")
	explicit PortVal(uint32 p);

	Val* SizeVal() const override	{ return val_mgr->GetInt(val.uint_val); }

	// Returns the port number in host order (not including the mask).
	uint32 Port() const;

	// Tests for protocol types.
	int IsTCP() const;
	int IsUDP() const;
	int IsICMP() const;

	TransportProto PortType() const
		{
		if ( IsTCP() )
			return TRANSPORT_TCP;
		else if ( IsUDP() )
			return TRANSPORT_UDP;
		else if ( IsICMP() )
			return TRANSPORT_ICMP;
		else
			return TRANSPORT_UNKNOWN;
		}

	// Returns a masked port number
	static uint32 Mask(uint32 port_num, TransportProto port_type);

protected:
	friend class Val;
	friend class ValManager;
	PortVal()	{}
	PortVal(uint32 p, bool unused);

	void ValDescribe(ODesc* d) const override;
	Val* DoClone(CloneState* state) override;
};

class AddrVal : public Val {
public:
	explicit AddrVal(const char* text);
	explicit AddrVal(const std::string& text);
	~AddrVal() override;

	Val* SizeVal() const override;

	// Constructor for address already in network order.
	explicit AddrVal(uint32 addr);          // IPv4.
	explicit AddrVal(const uint32 addr[4]); // IPv6.
	explicit AddrVal(const IPAddr& addr);

	unsigned int MemoryAllocation() const override;

protected:
	friend class Val;
	AddrVal()	{}
	explicit AddrVal(TypeTag t) : Val(t)	{ }
	explicit AddrVal(BroType* t) : Val(t)	{ }

	Val* DoClone(CloneState* state) override;
};

class SubNetVal : public Val {
public:
	explicit SubNetVal(const char* text);
	SubNetVal(const char* text, int width);
	SubNetVal(uint32 addr, int width); // IPv4.
	SubNetVal(const uint32 addr[4], int width); // IPv6.
	SubNetVal(const IPAddr& addr, int width);
	explicit SubNetVal(const IPPrefix& prefix);
	~SubNetVal() override;

	Val* SizeVal() const override;

	const IPAddr& Prefix() const;
	int Width() const;
	IPAddr Mask() const;

	bool Contains(const IPAddr& addr) const;

	unsigned int MemoryAllocation() const override;

protected:
	friend class Val;
	SubNetVal()	{}

	void ValDescribe(ODesc* d) const override;
	Val* DoClone(CloneState* state) override;
};

class StringVal : public Val {
public:
	explicit StringVal(BroString* s);
	explicit StringVal(const char* s);
	explicit StringVal(const string& s);
	StringVal(int length, const char* s);

	Val* SizeVal() const override
		{ return val_mgr->GetCount(val.string_val->Len()); }

	int Len()		{ return AsString()->Len(); }
	const u_char* Bytes()	{ return AsString()->Bytes(); }
	const char* CheckString() { return AsString()->CheckString(); }

	// Note that one needs to de-allocate the return value of
	// ExpandedString() to avoid a memory leak.
	// char* ExpandedString(int format = BroString::EXPANDED_STRING)
	// 	{ return AsString()->ExpandedString(format); }

	StringVal* ToUpper();

	unsigned int MemoryAllocation() const override;

protected:
	friend class Val;
	StringVal()	{}

	void ValDescribe(ODesc* d) const override;
	Val* DoClone(CloneState* state) override;
};

class PatternVal : public Val {
public:
	explicit PatternVal(RE_Matcher* re);
	~PatternVal() override;

	int AddTo(Val* v, int is_first_init) const override;

	void SetMatcher(RE_Matcher* re);

	unsigned int MemoryAllocation() const override;

protected:
	friend class Val;
	PatternVal()	{}

	void ValDescribe(ODesc* d) const override;
	Val* DoClone(CloneState* state) override;
};

// ListVals are mainly used to index tables that have more than one
// element in their index.
class ListVal : public Val {
public:
	explicit ListVal(TypeTag t);
	~ListVal() override;

	TypeTag BaseTag() const		{ return tag; }

	Val* SizeVal() const override	{ return val_mgr->GetCount(vals.length()); }

	int Length() const		{ return vals.length(); }
	Val* Index(const int n)		{ return vals[n]; }
	const Val* Index(const int n) const	{ return vals[n]; }

	// Returns an RE_Matcher() that will match any string that
	// includes embedded within it one of the patterns listed
	// (as a string, e.g., "foo|bar") in this ListVal.
	//
	// Assumes that all of the strings in the list are NUL-terminated
	// and do not have any embedded NULs.
	//
	// The return RE_Matcher has not yet been compiled.
	RE_Matcher* BuildRE() const;

	void Append(Val* v);

	// Returns a Set representation of the list (which must be homogeneous).
	TableVal* ConvertToSet() const;

	const val_list* Vals() const	{ return &vals; }
	val_list* Vals()		{ return &vals; }

	void Describe(ODesc* d) const override;

	unsigned int MemoryAllocation() const override;

protected:
	friend class Val;
	ListVal()	{}

	Val* DoClone(CloneState* state) override;

	val_list vals;
	TypeTag tag;
};

extern double bro_start_network_time;

class TableEntryVal {
public:
	explicit TableEntryVal(Val* v)
		{
		val = v;
		last_access_time = network_time;
		expire_access_time = last_read_update =
			int(network_time - bro_start_network_time);
		}

	TableEntryVal* Clone()
		{
		auto rval = new TableEntryVal(val ? val->Clone() : nullptr);
		rval->last_access_time = last_access_time;
		rval->expire_access_time = expire_access_time;
		rval->last_read_update = last_read_update;
		return rval;
		}

	~TableEntryVal()	{ }

	Val* Value()	{ return val; }
	void Ref()	{ val->Ref(); }
	void Unref()	{ ::Unref(val); }

	// Returns/sets time of last expiration relevant access to this value.
	double ExpireAccessTime() const
		{ return bro_start_network_time + expire_access_time; }
	void SetExpireAccess(double time)
		{ expire_access_time = int(time - bro_start_network_time); }

	// Returns/sets time of when we propagated the last OP_READ_IDX
	// for this item.
	double LastReadUpdate() const
		{ return bro_start_network_time + last_read_update; }
	void SetLastReadUpdate(double time)
		{ last_read_update = int(time - bro_start_network_time); }

protected:
	friend class TableVal;

	Val* val;
	double last_access_time;

	// The next two entries store seconds since Bro's start.  We use
	// ints here to save a few bytes, as we do not need a high resolution
	// for these anyway.
	int expire_access_time;
	int last_read_update;
};

class TableValTimer : public Timer {
public:
	TableValTimer(TableVal* val, double t);
	~TableValTimer() override;

	void Dispatch(double t, int is_expire) override;

	TableVal* Table()	{ return table; }

protected:
	TableVal* table;
};

class CompositeHash;
class TableVal : public MutableVal {
public:
	explicit TableVal(TableType* t, Attributes* attrs = 0);
	~TableVal() override;

	// Returns true if the assignment typechecked, false if not. The
	// methods take ownership of new_val, but not of the index. Second
	// version takes a HashKey and Unref()'s it when done. If we're a
	// set, new_val has to be nil. If we aren't a set, index may be nil
	// in the second version.
	int Assign(Val* index, Val* new_val, Opcode op = OP_ASSIGN);
	int Assign(Val* index, HashKey* k, Val* new_val, Opcode op = OP_ASSIGN);

	Val* SizeVal() const override	{ return val_mgr->GetCount(Size()); }

	// Add the entire contents of the table to the given value,
	// which must also be a TableVal.
	// Returns true if the addition typechecked, false if not.
	// If is_first_init is true, then this is the *first* initialization
	// (and so should be strictly adding new elements).
	int AddTo(Val* v, int is_first_init) const override;

	// Same but allows suppression of state operations.
	int AddTo(Val* v, int is_first_init, bool propagate_ops) const;

	// Remove the entire contents.
	void RemoveAll();

	// Remove the entire contents of the table from the given value.
	// which must also be a TableVal.
	// Returns true if the addition typechecked, false if not.
	int RemoveFrom(Val* v) const override;

	// Returns a new table that is the intersection of this
	// table and the given table.  Intersection is just done
	// on index, not on yield value, so this really only makes
	// sense for sets.
	TableVal* Intersect(const TableVal* v) const;

	// Returns true if this set contains the same members as the
	// given set.  Note that comparisons are done using hash keys,
	// so errors can arise for compound sets such as sets-of-sets.
	// See https://bro-tracker.atlassian.net/browse/BIT-1949.
	bool EqualTo(const TableVal* v) const;

	// Returns true if this set is a subset (not necessarily proper)
	// of the given set.
	bool IsSubsetOf(const TableVal* v) const;

	// Expands any lists in the index into multiple initializations.
	// Returns true if the initializations typecheck, false if not.
	int ExpandAndInit(Val* index, Val* new_val);

	// Returns the element's value if it exists in the table,
	// nil otherwise.  Note, "index" is not const because we
	// need to Ref/Unref it when calling the default function.
	Val* Lookup(Val* index, bool use_default_val = true);

	// For a table[subnet]/set[subnet], return all subnets that cover
	// the given subnet.
	// Causes an internal error if called for any other kind of table.
	VectorVal* LookupSubnets(const SubNetVal* s);

	// For a set[subnet]/table[subnet], return a new table that only contains
	// entries that cover the given subnet.
	// Causes an internal error if called for any other kind of table.
	TableVal* LookupSubnetValues(const SubNetVal* s);

	// Sets the timestamp for the given index to network time.
	// Returns false if index does not exist.
	bool UpdateTimestamp(Val* index);

	// Returns the index corresponding to the given HashKey.
	ListVal* RecoverIndex(const HashKey* k) const;

	// Returns the element if it was in the table, false otherwise.
	Val* Delete(const Val* index);
	Val* Delete(const HashKey* k);

	// Returns a ListVal representation of the table (which must be a set).
	ListVal* ConvertToList(TypeTag t=TYPE_ANY) const;
	ListVal* ConvertToPureList() const;	// must be single index type

	void SetAttrs(Attributes* attrs);
	Attr* FindAttr(attr_tag t) const
		{ return attrs ? attrs->FindAttr(t) : 0; }
	Attributes* Attrs()	{ return attrs; }

	// Returns the size of the table.
	int Size() const	{ return AsTable()->Length(); }
	int RecursiveSize() const;

	// Returns the Prefix table used inside the table (if present).
	// This allows us to do more direct queries to this specialized
	// type that the general Table API does not allow.
	const PrefixTable* Subnets() const { return subnets; }

	void Describe(ODesc* d) const override;

	void InitTimer(double delay);
	void DoExpire(double t);

	unsigned int MemoryAllocation() const override;

	void ClearTimer(Timer* t)
		{
		if ( timer == t )
			timer = 0;
		}

	HashKey* ComputeHash(const Val* index) const
		{ return table_hash->ComputeHash(index, 1); }

protected:
	friend class Val;
	friend class StateAccess;
	TableVal()	{}

	void Init(TableType* t);

	void CheckExpireAttr(attr_tag at);
	int ExpandCompoundAndInit(val_list* vl, int k, Val* new_val);
	int CheckAndAssign(Val* index, Val* new_val, Opcode op = OP_ASSIGN);

	bool AddProperties(Properties arg_state) override;
	bool RemoveProperties(Properties arg_state) override;

	// Calculates default value for index.  Returns 0 if none.
	Val* Default(Val* index);

	// Returns true if item expiration is enabled.
	bool ExpirationEnabled()	{ return expire_time != 0; }

	// Returns the expiration time defined by %{create,read,write}_expire
	// attribute, or -1 for unset/invalid values. In the invalid case, an
	// error will have been reported.
	double GetExpireTime();

	// Calls &expire_func and returns its return interval;
	// takes ownership of the reference.
	double CallExpireFunc(Val *idx);

	// Propagates a read operation if necessary.
	void ReadOperation(Val* index, TableEntryVal *v);

	Val* DoClone(CloneState* state) override;

	TableType* table_type;
	CompositeHash* table_hash;
	Attributes* attrs;
	Expr* expire_time;
	Expr* expire_func;
	TableValTimer* timer;
	IterCookie* expire_cookie;
	PrefixTable* subnets;
	Val* def_val;
};

class RecordVal : public MutableVal {
public:
	explicit RecordVal(RecordType* t, bool init_fields = true);
	~RecordVal() override;

	Val* SizeVal() const override
		{ return val_mgr->GetCount(Type()->AsRecordType()->NumFields()); }

	void Assign(int field, Val* new_val, Opcode op = OP_ASSIGN);
	Val* Lookup(int field) const;	// Does not Ref() value.
	Val* LookupWithDefault(int field) const;	// Does Ref() value.

	/**
	 * Looks up the value of a field by field name.  If the field doesn't
	 * exist in the record type, it's an internal error: abort.
	 * @param field name of field to lookup.
	 * @param with_default whether to rely on field's &default attribute when
	 * the field has yet to be initialized.
	 * @return the value in field \a field.  It is Ref()'d only if
	 * \a with_default is true.
	 */
	Val* Lookup(const char* field, bool with_default = false) const;

	void Describe(ODesc* d) const override;

	// This is an experiment to associate a BroObj within the
	// event engine to a record value in bro script.
	void SetOrigin(BroObj* o)	{ origin = o; }
	BroObj* GetOrigin() const	{ return origin; }

	// Returns a new value representing the value coerced to the given
	// type. If coercion is not possible, returns 0. The non-const
	// version may return the current value ref'ed if its type matches
	// directly.
	//
	// *aggr* is optional; if non-zero, we add to it. See
	// Expr::InitVal(). We leave it out in the non-const version to make
	// the choice unambigious.
	//
	// The *allow_orphaning* parameter allows for a record to be demoted
	// down to a record type that contains less fields.
	RecordVal* CoerceTo(const RecordType* other, Val* aggr, bool allow_orphaning = false) const;
	RecordVal* CoerceTo(RecordType* other, bool allow_orphaning = false);

	unsigned int MemoryAllocation() const override;
	void DescribeReST(ODesc* d) const override;

	// Extend the underlying arrays of record instances created during
	// parsing to match the number of fields in the record type (they may
	// mismatch as a result of parse-time record type redefinitions.
	static void ResizeParseTimeRecords();

protected:
	friend class Val;
	RecordVal()	{}

	bool AddProperties(Properties arg_state) override;
	bool RemoveProperties(Properties arg_state) override;

	Val* DoClone(CloneState* state) override;

<<<<<<< HEAD
	RecordType* record_type;
=======
	DECLARE_SERIAL(RecordVal);

>>>>>>> e2dc0092
	BroObj* origin;

	static vector<RecordVal*> parse_time_records;
};

class EnumVal : public Val {
public:

	ZEEK_DEPRECATED("use t->GetVal(i) instead")
	EnumVal(int i, EnumType* t) : Val(t)
		{
		val.int_val = i;
		}

	Val* SizeVal() const override	{ return val_mgr->GetInt(val.int_val); }

protected:
	friend class Val;
	friend class EnumType;

	EnumVal(EnumType* t, int i) : Val(t)
		{
		val.int_val = i;
		}

	EnumVal()	{}

	void ValDescribe(ODesc* d) const override;
	Val* DoClone(CloneState* state) override;
};


class VectorVal : public MutableVal {
public:
	explicit VectorVal(VectorType* t);
	~VectorVal() override;

	Val* SizeVal() const override
		{ return val_mgr->GetCount(uint32(val.vector_val->size())); }

	// Returns false if the type of the argument was wrong.
	// The vector will automatically grow to accomodate the index.
	//
	// Note: does NOT Ref() the element! Remember to do so unless
	//       the element was just created and thus has refcount 1.
	//
	bool Assign(unsigned int index, Val* element, Opcode op = OP_ASSIGN);
	bool Assign(Val* index, Val* element, Opcode op = OP_ASSIGN)
		{
		return Assign(index->AsListVal()->Index(0)->CoerceToUnsigned(),
				element, op);
		}

	// Assigns the value to how_many locations starting at index.
	bool AssignRepeat(unsigned int index, unsigned int how_many,
			  Val* element);

	// Add this value to the given value (if appropriate).
	// Returns true if succcessful.
	int AddTo(Val* v, int is_first_init) const override;

	// Returns nil if no element was at that value.
	// Lookup does NOT grow the vector to this size.
	// The Val* variant assumes that the index Val* has been type-checked.
	Val* Lookup(unsigned int index) const;
	Val* Lookup(Val* index)
		{
		bro_uint_t i = index->AsListVal()->Index(0)->CoerceToUnsigned();
		return Lookup(static_cast<unsigned int>(i));
		}

	unsigned int Size() const { return val.vector_val->size(); }

	// Is there any way to reclaim previously-allocated memory when you
	// shrink a vector?  The return value is the old size.
	unsigned int Resize(unsigned int new_num_elements);

	// Won't shrink size.
	unsigned int ResizeAtLeast(unsigned int new_num_elements);

protected:
	friend class Val;
	VectorVal()	{ }

	bool AddProperties(Properties arg_state) override;
	bool RemoveProperties(Properties arg_state) override;
	void ValDescribe(ODesc* d) const override;
	Val* DoClone(CloneState* state) override;

	VectorType* vector_type;
};

// Checks the given value for consistency with the given type.  If an
// exact match, returns it.  If promotable, returns the promoted version,
// Unref()'ing the original.  If not a match, generates an error message
// and returns nil, also Unref()'ing v.  If is_init is true, then
// the checking is done in the context of an initialization.
extern Val* check_and_promote(Val* v, const BroType* t, int is_init, const Location* expr_location = nullptr);

// Given a pointer to where a Val's core (i.e., its BRO value) resides,
// returns a corresponding newly-created or Ref()'d Val.  ptr must already
// be properly aligned.  Returns the size of the core in bytes in 'n'.
// If t corresponds to a variable-length type, n must give the size on entry.
Val* recover_val(void* ptr, BroType* t, int& n);

extern int same_val(const Val* v1, const Val* v2);
extern int same_atomic_val(const Val* v1, const Val* v2);
extern bool is_atomic_val(const Val* v);
extern void describe_vals(const val_list* vals, ODesc* d, int offset=0);
extern void delete_vals(val_list* vals);

// True if the given Val* has a vector type.
inline bool is_vector(Val* v)	{ return  v->Type()->Tag() == TYPE_VECTOR; }

// Returns v casted to type T if the type supports that. Returns null if not.
// The returned value will be ref'ed.
//
// Note: This implements the script-level cast operator.
extern Val* cast_value_to_type(Val* v, BroType* t);

// Returns true if v can be casted to type T. If so, check_and_cast() will
// succeed as well.
//
// Note: This implements the script-level type comparision operator.
extern bool can_cast_value_to_type(const Val* v, BroType* t);

// Returns true if values of type s may support casting to type t. This is
// purely static check to weed out cases early on that will never succeed.
// However, even this function returns true, casting may still fail for a
// specific instance later.
extern bool can_cast_value_to_type(const BroType* s, BroType* t);

#endif<|MERGE_RESOLUTION|>--- conflicted
+++ resolved
@@ -1078,12 +1078,7 @@
 
 	Val* DoClone(CloneState* state) override;
 
-<<<<<<< HEAD
 	RecordType* record_type;
-=======
-	DECLARE_SERIAL(RecordVal);
-
->>>>>>> e2dc0092
 	BroObj* origin;
 
 	static vector<RecordVal*> parse_time_records;
