%{
// $Id: builtin-func.l 6015 2008-07-23 05:42:37Z vern $

#include <string.h>
#include <unistd.h>
#include "bif_arg.h"
#include "bif_parse.h"

char* copy_string(const char* s)
	{
	char* c = new char[strlen(s)+1];
	strcpy(c, s);
	return c;
	}

int line_number = 1;

extern int in_c_code;

int check_c_mode(int t)
	{
	if ( ! in_c_code )
		return t;

	yylval.str = copy_string(yytext);
	return TOK_C_TOKEN;
	}
%}

WS	[ \t]+
<<<<<<< HEAD
ID	[A-Za-z_](([A-Za-z_0-9]|::)*[A-Za-z_0-9])?
=======
 /* Note, bifcl only accepts a single "::" in IDs while the policy
    layer acceptes multiple. (But the policy layer doesn't have 
	a hierachy. */
IDCOMPONENT [A-Za-z_][A-Za-z_0-9]*
ID	{IDCOMPONENT}(::{IDCOMPONENT})?
>>>>>>> 226eeb97
ESCSEQ	(\\([^\n]|[0-7]+|x[[:xdigit:]]+))
DEC [[:digit:]]+
HEX	[0-9a-fA-F]+


%option nodefault

%%

#.*	{
	yylval.str = copy_string(yytext);
	return TOK_COMMENT;
	}

\n	{
	++line_number;
	return TOK_LF;
	}

{WS}	{
	yylval.str = copy_string(yytext);
	return TOK_WS;
	}

[=,:;]	return check_c_mode(yytext[0]);

"%{"	return TOK_LPB;
"%}"	return TOK_RPB;
"%%{"	return TOK_LPPB;
"%%}"	return TOK_RPPB;

"%("		return check_c_mode(TOK_LPP);
"%)"		return check_c_mode(TOK_RPP);
"..."		return check_c_mode(TOK_VAR_ARG);
"function"	return check_c_mode(TOK_FUNCTION);
"rewriter"	return check_c_mode(TOK_REWRITER);
"event"		return check_c_mode(TOK_EVENT);
"const"		return check_c_mode(TOK_CONST);
"enum"		return check_c_mode(TOK_ENUM);
"type"		return check_c_mode(TOK_TYPE);
"record"	return check_c_mode(TOK_RECORD);
"set"		return check_c_mode(TOK_SET);
"table"		return check_c_mode(TOK_TABLE);
"vector"	return check_c_mode(TOK_VECTOR);
"module"    return check_c_mode(TOK_MODULE);

"@ARG@"		return TOK_ARG;
"@ARGS@"	return TOK_ARGS;
"@ARGC@"	return TOK_ARGC;

"@WRITE@"	return TOK_WRITE;
"@PUSH@"	return TOK_PUSH;
"@EOF@"		return TOK_EOF;
"@TRACE@"	return TOK_TRACE;

"T"	yylval.val = 1; return TOK_BOOL;
"F"	yylval.val = 0; return TOK_BOOL;

{DEC}	{
	yylval.str = copy_string(yytext);
	return TOK_INT;
	}

"0x"{HEX} {
	yylval.str = copy_string(yytext);
	return TOK_INT;
	}


{ID}	{
	yylval.str = copy_string(yytext);
	return TOK_ID;
	}

&{ID}	{
	int t = check_c_mode(TOK_ATTR);

	if ( t == TOK_ATTR )
		{
		yylval.str = copy_string(yytext);
		return TOK_ATTR;
		}
	else
		return t;
	}

\"([^\\\n\"]|{ESCSEQ})*\"	{
	yylval.str = copy_string(yytext);
	return TOK_CSTR;
	}

\'([^\\\n\']|{ESCSEQ})*\'	{
	yylval.str = copy_string(yytext);
	return TOK_CSTR;
	}

.	{
	yylval.val = yytext[0];
	return TOK_ATOM;
	}
%%

int yywrap()
	{
	yy_delete_buffer(YY_CURRENT_BUFFER);
	return 1;
	}

extern int yyparse();
char* input_filename = 0;

FILE* fp_bro_init = 0;
FILE* fp_func_def = 0;
FILE* fp_func_h = 0;
FILE* fp_func_init = 0;
FILE* fp_netvar_h = 0;
FILE* fp_netvar_def = 0;
FILE* fp_netvar_init = 0;

void remove_file(const char *surfix);
void err_exit(void);
FILE* open_output_file(const char* surfix);
void close_if_open(FILE **fpp);
void close_all_output_files(void);


FILE* open_output_file(const char* surfix)
	{
	char fn[1024];
	FILE* fp;

	snprintf(fn, sizeof(fn), "%s.%s", input_filename, surfix);
	if ( (fp = fopen(fn, "w")) == NULL )
		{
		fprintf(stderr, "Error: cannot open file: %s\n", fn);
		err_exit();
		}

	return fp;
	}


int main(int argc, char* argv[])
	{
	for ( int i = 1; i < argc; i++ )
		{
		FILE* fp_input;
		char* slash;

		input_filename = argv[i];
		slash = strrchr(input_filename, '/');

		if ( (fp_input = fopen(input_filename, "r")) == NULL )
			{
			fprintf(stderr, "Error: cannot open file: %s\n", input_filename);
			/* no output files open. can simply exit */
			exit(1);
			}

		if ( slash )
			input_filename = slash + 1;

		fp_bro_init = open_output_file("bro");
		fp_func_h = open_output_file("func_h");
		fp_func_def = open_output_file("func_def");
		fp_func_init = open_output_file("func_init");
		fp_netvar_h = open_output_file("netvar_h");
		fp_netvar_def = open_output_file("netvar_def");
		fp_netvar_init = open_output_file("netvar_init");

		yy_switch_to_buffer(yy_create_buffer(fp_input, YY_BUF_SIZE));
		yyparse();

		fclose(fp_input);
		close_all_output_files();

		}
	}

void close_if_open(FILE **fpp)
	{
	if (*fpp)
		fclose(*fpp);
	*fpp = NULL;
	}

void close_all_output_files(void)
	{
	close_if_open(&fp_bro_init);
	close_if_open(&fp_func_h);
	close_if_open(&fp_func_def);
	close_if_open(&fp_func_init);
	close_if_open(&fp_netvar_h);
	close_if_open(&fp_netvar_def);
	close_if_open(&fp_netvar_init);
	}

void remove_file(const char *surfix)
	{
	char fn[1024];

	snprintf(fn, sizeof(fn), "%s.%s", input_filename, surfix);
	unlink(fn);
	}

void err_exit(void) 
	{
	close_all_output_files();
	/* clean up. remove all output files we've generated so far */
	remove_file("bro");
	remove_file("func_h");
	remove_file("func_def");
	remove_file("func_init");
	remove_file("netvar_h");
	remove_file("netvar_def");
	remove_file("netvar_init");
	exit(1);
	}
<|MERGE_RESOLUTION|>--- conflicted
+++ resolved
@@ -28,15 +28,11 @@
 %}
 
 WS	[ \t]+
-<<<<<<< HEAD
-ID	[A-Za-z_](([A-Za-z_0-9]|::)*[A-Za-z_0-9])?
-=======
  /* Note, bifcl only accepts a single "::" in IDs while the policy
     layer acceptes multiple. (But the policy layer doesn't have 
 	a hierachy. */
 IDCOMPONENT [A-Za-z_][A-Za-z_0-9]*
 ID	{IDCOMPONENT}(::{IDCOMPONENT})?
->>>>>>> 226eeb97
 ESCSEQ	(\\([^\n]|[0-7]+|x[[:xdigit:]]+))
 DEC [[:digit:]]+
 HEX	[0-9a-fA-F]+
